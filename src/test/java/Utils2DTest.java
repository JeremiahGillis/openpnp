--- conflicted
+++ resolved
@@ -55,11 +55,7 @@
             }
         }
     }
-<<<<<<< HEAD
-    
-=======
 
->>>>>>> bc953efa
     public static Placement randomPlacement() {
         Placement placement = new Placement("" + Math.random());
         placement.setLocation(randomLocation());
@@ -116,8 +112,6 @@
             throw new Exception(name + " " + value + " is less than " + (target - plusMinus));
         }
     }
-<<<<<<< HEAD
-=======
 
     /**
      * Test calculating a board location with affine transformations and without. Check that
@@ -149,6 +143,5 @@
         check(locationBefore, 60.22, 14.22, -8, 84);
         check(locationAfter, 60.22, 14.22, -8, 84);
     }
->>>>>>> bc953efa
 }
 
