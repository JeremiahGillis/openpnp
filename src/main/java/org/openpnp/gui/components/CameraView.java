--- conflicted
+++ resolved
@@ -65,6 +65,7 @@
 import org.openpnp.CameraListener;
 import org.openpnp.gui.MainFrame;
 import org.openpnp.gui.components.reticle.Reticle;
+import org.openpnp.gui.support.LengthConverter;
 import org.openpnp.machine.reference.AbstractBroadcastingCamera;
 import org.openpnp.model.Configuration;
 import org.openpnp.model.Length;
@@ -224,9 +225,9 @@
         Low, High, BestScale
     }
     RenderingQuality renderingQuality = RenderingQuality.Low;
-    
+
     private Length viewingPlaneZ; //the Z coordinate at which the reticle is correctly scaled
-    
+
     public CameraView() {
         setBackground(Color.black);
         setOpaque(true);
@@ -310,16 +311,12 @@
         catch (Exception e) {
             // ignore errors
         }
-<<<<<<< HEAD
         // turn on capture for the new camera
         if (this.camera != null) {
             this.camera.startContinuousCapture(this);
-        }
-=======
-
-        // set the viewing plane to the default for the camera
-        viewingPlaneZ = camera.getDefaultZ();
->>>>>>> 9fd863ca
+            // set the viewing plane to the default for the camera
+            viewingPlaneZ = camera.getDefaultZ();
+        }
     }
 
     public Camera getCamera() {
@@ -419,7 +416,7 @@
     public void setViewingPlaneZ(Length viewingPlaneZ) {
         this.viewingPlaneZ = viewingPlaneZ;
     }
-    
+
     /**
      * Resets the Z coordinate at which the reticle is correctly scaled to the default for the
      * camera
@@ -427,14 +424,14 @@
     public void resetViewingPlaneZ() {
         this.viewingPlaneZ = camera.getDefaultZ();
     }
-    
-    /**
-     * Checks to see if the reticle for this camera can be changed to different heights.  This is
+
+    /**
+     * Checks to see if the viewing plane for this camera can be changed to different heights. This is
      * true if the camera's Units Per Pixel is different at two different heights.
      * 
-     * @return true if the reticle height can be changed
-     */
-    public boolean isReticleHeightChangable() {
+     * @return true if the viewing plane can be changed
+     */
+    public boolean isViewingPlaneChangable() {
         Location upp1 = camera.getUnitsPerPixel(new Length(0.0, LengthUnit.Millimeters));
         Location upp2 = camera.getUnitsPerPixel(new Length(10.0, LengthUnit.Millimeters));
         return !upp1.equals(upp2);
@@ -696,13 +693,17 @@
                 paintDragJogging(g2d);
                 paintLightToggle(g2d);
             }
-            
+
             // Display the height of the reticle in the lower left corner if it is different than
             // the default
-            if (Math.abs(viewingPlaneZ.subtract(camera.getDefaultZ()).
-                    convertToUnits(LengthUnit.Millimeters).getValue()) > 0.05) {
-                String text = "Reticle Height: " + viewingPlaneZ + " (Default: " +
-                    camera.getDefaultZ() + ")";
+            Length viewingPlaneDiff = viewingPlaneZ.subtract(camera.getDefaultZ());
+            if (Math.abs(viewingPlaneDiff.
+                    convertToUnits(LengthUnit.Millimeters)
+                    .getValue()) > 0.05) {
+                LengthConverter lengthConverter = new LengthConverter();
+                String text = "Focus Z: " + lengthConverter.convertForward(viewingPlaneZ) + " / " 
+                +(viewingPlaneDiff.getValue() > 0 ? "+" : "") 
+                    +lengthConverter.convertForward(viewingPlaneDiff) + viewingPlaneDiff.getUnits().getShortName();
                 Dimension dim = measureTextOverlay(g2d, text);
                 drawTextOverlay(g2d, width - dim.width - 10, height - dim.height - 10, text);
             }
@@ -1532,7 +1533,8 @@
             // For non-movable cameras, move the nozzle so that the clicked position is centered in
             // the camera's view.  For movable cameras, move the camera so that the clicked position
             // is centered in the camera's view.
-            if (camera.getHead() == null) { // The camera is non-movable
+            if (camera.getHead() == null) {
+                // The camera is non-movable
                 // Get the selected nozzle
                 Nozzle nozzle = MainFrame.get().getMachineControls().getSelectedNozzle();
                 // Subtract the offsets from the nozzle position.
@@ -1542,7 +1544,8 @@
                 // Move the nozzle such that the clicked position is moved to the center of the camera view
                 MovableUtils.moveToLocationAtSafeZ(nozzle, location);
             }
-            else { // The camera is movable
+            else { 
+                // The camera is movable
                 // Add the offsets to the Camera's position.
                 Location location = camera.getLocation().add(offsets);
                 // move the camera to the location
@@ -1806,7 +1809,7 @@
             calculateScalingData();
         }
     };
-    
+
     private MouseWheelListener mouseWheelListener = new MouseWheelListener() {
         @Override
         public void mouseWheelMoved(MouseWheelEvent e) {
@@ -1820,9 +1823,8 @@
                 zoom = Math.max(zoom, 1.0d);
                 zoom = Math.min(zoom, 100d);
             }
-            else { // Scroll wheel with Ctrl or Ctrl-Alt changes the reticle height
-                // Change the reticle height if possible
-                if (isReticleHeightChangable()) {
+            else { // Scroll wheel with Ctrl or Ctrl-Alt changes the viewing plane
+                if (isViewingPlaneChangable()) {
                     double factor = (modifiers & InputEvent.ALT_DOWN_MASK) == 0 ? 1.0 : 0.1;
                     viewingPlaneZ = viewingPlaneZ.subtract(factor * e.getPreciseWheelRotation());
                 }
