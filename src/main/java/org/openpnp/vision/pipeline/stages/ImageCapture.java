<<<<<<< HEAD
package org.openpnp.vision.pipeline.stages;

import java.awt.image.BufferedImage;

import org.opencv.core.Core;
import org.opencv.core.CvType;
import org.opencv.core.Mat;
import org.openpnp.spi.Actuator;
import org.openpnp.spi.Camera;
import org.openpnp.util.OpenCvUtils;
import org.openpnp.vision.pipeline.CvPipeline;
import org.openpnp.vision.pipeline.CvStage;
import org.openpnp.vision.pipeline.Property;
import org.openpnp.vision.pipeline.Stage;
import org.openpnp.vision.pipeline.ui.PipelinePropertySheetTable;
import org.simpleframework.xml.Attribute;
import org.simpleframework.xml.Element;


@Stage(
        category   ="Image Processing", 
        description="Capture an image from the pipeline camera.")

public class ImageCapture extends CvStage {
    @Attribute(required=false)
    @Property(description="Use the default camera lighting.")
    private boolean defaultLight = true;

    @Element(required=false)
    @Property(description="Light actuator value or profile, if default camera lighting is disabled.")
    private Object light = null;

    @Attribute
    @Property(description="Wait for the camera to settle before capturing an image.")
    private boolean settleFirst;

    @Attribute(required=false)
    @Property(description="Number of camera images to average.")
    private int count = 1;

    public boolean isDefaultLight() {
        return defaultLight;
    }

    public void setDefaultLight(boolean defaultLight) {
        this.defaultLight = defaultLight;
    }

    public Object getLight() {
        return light;
    }

    public void setLight(Object light) {
        this.light = light;
    }

    public boolean isSettleFirst() {
        return settleFirst;
    }

    public void setSettleFirst(boolean settleFirst) {
        this.settleFirst = settleFirst;
    }

    public int getCount() {
        return count;
    }

    public void setCount(int count) {
        if (count > 0) {
            this.count = count;
        } else {
            this.count = 1;
        }
    }
    @Override
    public Result process(CvPipeline pipeline) throws Exception {
        Camera camera = (Camera) pipeline.getProperty("camera");
        if (camera == null) {
            throw new Exception("No Camera set on pipeline.");
        }
        // Light, settle and capture the image. Keep the lights on for possible averaging.
        camera.actuateLightBeforeCapture((defaultLight ? null : getLight()));
        try {
            BufferedImage bufferedImage = (settleFirst ? camera.settleAndCapture() : camera.capture()); 
            Mat image = OpenCvUtils.toMat(bufferedImage);
            if (count <= 1) { 
                return new Result(image);
            }
            else {
                // Perform averaging in channel type double.
                image.convertTo(image, CvType.CV_64F);
                Mat avgImage = image;
                double beta = 1.0 / count;
                Core.addWeighted(avgImage, 0, image, beta, 0, avgImage); // avgImage = image/count
                for (int i = 1; i < count; i++) {
                    image = OpenCvUtils.toMat(camera.capture());
                    image.convertTo(image, CvType.CV_64F);
                    Core.addWeighted(avgImage, 1, image, beta, 0, avgImage); // avgImage = avgImag + image/count
                    // Release the additional image.
                    image.release();
                }
                avgImage.convertTo(avgImage, CvType.CV_8U);
                return new Result(avgImage);
            }
        }
        finally {
            // Always switch off the light. 
            camera.actuateLightAfterCapture();
        }
    }

    @Override
    public void customizePropertySheet(PipelinePropertySheetTable table, CvPipeline pipeline) {
        super.customizePropertySheet(table, pipeline);
        Camera camera = (Camera) pipeline.getProperty("camera");
        if (camera != null) {
            Actuator actuator = camera.getLightActuator();
            String propertyName = "light";
            table.customizeActuatorProperty(propertyName, actuator);
        }
    }
}
=======
package org.openpnp.vision.pipeline.stages;

import java.awt.image.BufferedImage;

import org.opencv.core.Core;
import org.opencv.core.Mat;
import org.opencv.core.MatOfDouble;
import org.opencv.core.CvType;
import org.openpnp.spi.Camera;
import org.openpnp.util.OpenCvUtils;
import org.openpnp.vision.FluentCv.ColorSpace;
import org.openpnp.vision.pipeline.CvPipeline;
import org.openpnp.vision.pipeline.CvStage;
import org.simpleframework.xml.Attribute;
import org.openpnp.vision.pipeline.Stage;
import org.openpnp.vision.pipeline.Property;

@Stage(
  category   ="Image Processing", 
  description="Capture an image from the pipeline camera.")

public class ImageCapture extends CvStage {
    @Attribute
    @Property(description="Wait for the camera to settle before capturing an image.")
    private boolean settleFirst;
    
    @Attribute(required=false)
    @Property(description="Number of camera images to average.")
    private int count = 1;
    
    public boolean isSettleFirst() {
        return settleFirst;
    }

    public void setSettleFirst(boolean settleFirst) {
        this.settleFirst = settleFirst;
    }
    
    public int getCount() {
        return count;
    }
    
    public void setCount(int count) {
        if (count > 0) {
            this.count = count;
        } else {
            this.count = 1;
        }
    }

    @Override
    public Result process(CvPipeline pipeline) throws Exception {
        Camera camera = (Camera) pipeline.getProperty("camera");
        if (camera == null) {
            throw new Exception("No Camera set on pipeline.");
        }
        Mat image;
        Mat avgImage;
        if (settleFirst) {
            image = OpenCvUtils.toMat(camera.settleAndCapture());
        }
        else {
            image = OpenCvUtils.toMat(camera.capture());
        }
        image.convertTo(image, 6); //6=CV_64F
        avgImage = image;
        double beta = 1.0/count;
        Core.addWeighted(avgImage, 0, image, beta, 0, avgImage); // avgImage = image/count
        for (int i=1; i<count; i++) {
            image = OpenCvUtils.toMat(camera.capture());
            image.convertTo(image, 6);
            Core.addWeighted(avgImage, 1, image, beta, 0, avgImage); // avgImage = avgImag + image/count
        }
        avgImage.convertTo(avgImage, 0); //0=CV_8U
        return new Result(avgImage, ColorSpace.Bgr);
    }
}
>>>>>>> 232898ca
<|MERGE_RESOLUTION|>--- conflicted
+++ resolved
@@ -1,203 +1,124 @@
-<<<<<<< HEAD
-package org.openpnp.vision.pipeline.stages;
-
-import java.awt.image.BufferedImage;
-
-import org.opencv.core.Core;
-import org.opencv.core.CvType;
-import org.opencv.core.Mat;
-import org.openpnp.spi.Actuator;
-import org.openpnp.spi.Camera;
-import org.openpnp.util.OpenCvUtils;
-import org.openpnp.vision.pipeline.CvPipeline;
-import org.openpnp.vision.pipeline.CvStage;
-import org.openpnp.vision.pipeline.Property;
-import org.openpnp.vision.pipeline.Stage;
-import org.openpnp.vision.pipeline.ui.PipelinePropertySheetTable;
-import org.simpleframework.xml.Attribute;
-import org.simpleframework.xml.Element;
-
-
-@Stage(
-        category   ="Image Processing", 
-        description="Capture an image from the pipeline camera.")
-
-public class ImageCapture extends CvStage {
-    @Attribute(required=false)
-    @Property(description="Use the default camera lighting.")
-    private boolean defaultLight = true;
-
-    @Element(required=false)
-    @Property(description="Light actuator value or profile, if default camera lighting is disabled.")
-    private Object light = null;
-
-    @Attribute
-    @Property(description="Wait for the camera to settle before capturing an image.")
-    private boolean settleFirst;
-
-    @Attribute(required=false)
-    @Property(description="Number of camera images to average.")
-    private int count = 1;
-
-    public boolean isDefaultLight() {
-        return defaultLight;
-    }
-
-    public void setDefaultLight(boolean defaultLight) {
-        this.defaultLight = defaultLight;
-    }
-
-    public Object getLight() {
-        return light;
-    }
-
-    public void setLight(Object light) {
-        this.light = light;
-    }
-
-    public boolean isSettleFirst() {
-        return settleFirst;
-    }
-
-    public void setSettleFirst(boolean settleFirst) {
-        this.settleFirst = settleFirst;
-    }
-
-    public int getCount() {
-        return count;
-    }
-
-    public void setCount(int count) {
-        if (count > 0) {
-            this.count = count;
-        } else {
-            this.count = 1;
-        }
-    }
-    @Override
-    public Result process(CvPipeline pipeline) throws Exception {
-        Camera camera = (Camera) pipeline.getProperty("camera");
-        if (camera == null) {
-            throw new Exception("No Camera set on pipeline.");
-        }
-        // Light, settle and capture the image. Keep the lights on for possible averaging.
-        camera.actuateLightBeforeCapture((defaultLight ? null : getLight()));
-        try {
-            BufferedImage bufferedImage = (settleFirst ? camera.settleAndCapture() : camera.capture()); 
-            Mat image = OpenCvUtils.toMat(bufferedImage);
-            if (count <= 1) { 
-                return new Result(image);
-            }
-            else {
-                // Perform averaging in channel type double.
-                image.convertTo(image, CvType.CV_64F);
-                Mat avgImage = image;
-                double beta = 1.0 / count;
-                Core.addWeighted(avgImage, 0, image, beta, 0, avgImage); // avgImage = image/count
-                for (int i = 1; i < count; i++) {
-                    image = OpenCvUtils.toMat(camera.capture());
-                    image.convertTo(image, CvType.CV_64F);
-                    Core.addWeighted(avgImage, 1, image, beta, 0, avgImage); // avgImage = avgImag + image/count
-                    // Release the additional image.
-                    image.release();
-                }
-                avgImage.convertTo(avgImage, CvType.CV_8U);
-                return new Result(avgImage);
-            }
-        }
-        finally {
-            // Always switch off the light. 
-            camera.actuateLightAfterCapture();
-        }
-    }
-
-    @Override
-    public void customizePropertySheet(PipelinePropertySheetTable table, CvPipeline pipeline) {
-        super.customizePropertySheet(table, pipeline);
-        Camera camera = (Camera) pipeline.getProperty("camera");
-        if (camera != null) {
-            Actuator actuator = camera.getLightActuator();
-            String propertyName = "light";
-            table.customizeActuatorProperty(propertyName, actuator);
-        }
-    }
-}
-=======
-package org.openpnp.vision.pipeline.stages;
-
-import java.awt.image.BufferedImage;
-
-import org.opencv.core.Core;
-import org.opencv.core.Mat;
-import org.opencv.core.MatOfDouble;
-import org.opencv.core.CvType;
-import org.openpnp.spi.Camera;
-import org.openpnp.util.OpenCvUtils;
-import org.openpnp.vision.FluentCv.ColorSpace;
-import org.openpnp.vision.pipeline.CvPipeline;
-import org.openpnp.vision.pipeline.CvStage;
-import org.simpleframework.xml.Attribute;
-import org.openpnp.vision.pipeline.Stage;
-import org.openpnp.vision.pipeline.Property;
-
-@Stage(
-  category   ="Image Processing", 
-  description="Capture an image from the pipeline camera.")
-
-public class ImageCapture extends CvStage {
-    @Attribute
-    @Property(description="Wait for the camera to settle before capturing an image.")
-    private boolean settleFirst;
-    
-    @Attribute(required=false)
-    @Property(description="Number of camera images to average.")
-    private int count = 1;
-    
-    public boolean isSettleFirst() {
-        return settleFirst;
-    }
-
-    public void setSettleFirst(boolean settleFirst) {
-        this.settleFirst = settleFirst;
-    }
-    
-    public int getCount() {
-        return count;
-    }
-    
-    public void setCount(int count) {
-        if (count > 0) {
-            this.count = count;
-        } else {
-            this.count = 1;
-        }
-    }
-
-    @Override
-    public Result process(CvPipeline pipeline) throws Exception {
-        Camera camera = (Camera) pipeline.getProperty("camera");
-        if (camera == null) {
-            throw new Exception("No Camera set on pipeline.");
-        }
-        Mat image;
-        Mat avgImage;
-        if (settleFirst) {
-            image = OpenCvUtils.toMat(camera.settleAndCapture());
-        }
-        else {
-            image = OpenCvUtils.toMat(camera.capture());
-        }
-        image.convertTo(image, 6); //6=CV_64F
-        avgImage = image;
-        double beta = 1.0/count;
-        Core.addWeighted(avgImage, 0, image, beta, 0, avgImage); // avgImage = image/count
-        for (int i=1; i<count; i++) {
-            image = OpenCvUtils.toMat(camera.capture());
-            image.convertTo(image, 6);
-            Core.addWeighted(avgImage, 1, image, beta, 0, avgImage); // avgImage = avgImag + image/count
-        }
-        avgImage.convertTo(avgImage, 0); //0=CV_8U
-        return new Result(avgImage, ColorSpace.Bgr);
-    }
-}
->>>>>>> 232898ca
+package org.openpnp.vision.pipeline.stages;
+
+import java.awt.image.BufferedImage;
+
+import org.opencv.core.Core;
+import org.opencv.core.CvType;
+import org.opencv.core.Mat;
+import org.openpnp.spi.Actuator;
+import org.openpnp.spi.Camera;
+import org.openpnp.util.OpenCvUtils;
+import org.openpnp.vision.FluentCv.ColorSpace;
+import org.openpnp.vision.pipeline.CvPipeline;
+import org.openpnp.vision.pipeline.CvStage;
+import org.openpnp.vision.pipeline.Property;
+import org.openpnp.vision.pipeline.Stage;
+import org.openpnp.vision.pipeline.ui.PipelinePropertySheetTable;
+import org.simpleframework.xml.Attribute;
+import org.simpleframework.xml.Element;
+
+
+@Stage(
+        category   ="Image Processing", 
+        description="Capture an image from the pipeline camera.")
+
+public class ImageCapture extends CvStage {
+    @Attribute(required=false)
+    @Property(description="Use the default camera lighting.")
+    private boolean defaultLight = true;
+
+    @Element(required=false)
+    @Property(description="Light actuator value or profile, if default camera lighting is disabled.")
+    private Object light = null;
+
+    @Attribute
+    @Property(description="Wait for the camera to settle before capturing an image.")
+    private boolean settleFirst;
+
+    @Attribute(required=false)
+    @Property(description="Number of camera images to average.")
+    private int count = 1;
+
+    public boolean isDefaultLight() {
+        return defaultLight;
+    }
+
+    public void setDefaultLight(boolean defaultLight) {
+        this.defaultLight = defaultLight;
+    }
+
+    public Object getLight() {
+        return light;
+    }
+
+    public void setLight(Object light) {
+        this.light = light;
+    }
+
+    public boolean isSettleFirst() {
+        return settleFirst;
+    }
+
+    public void setSettleFirst(boolean settleFirst) {
+        this.settleFirst = settleFirst;
+    }
+
+    public int getCount() {
+        return count;
+    }
+
+    public void setCount(int count) {
+        if (count > 0) {
+            this.count = count;
+        } else {
+            this.count = 1;
+        }
+    }
+    @Override
+    public Result process(CvPipeline pipeline) throws Exception {
+        Camera camera = (Camera) pipeline.getProperty("camera");
+        if (camera == null) {
+            throw new Exception("No Camera set on pipeline.");
+        }
+        // Light, settle and capture the image. Keep the lights on for possible averaging.
+        camera.actuateLightBeforeCapture((defaultLight ? null : getLight()));
+        try {
+            BufferedImage bufferedImage = (settleFirst ? camera.settleAndCapture() : camera.capture()); 
+            Mat image = OpenCvUtils.toMat(bufferedImage);
+            if (count <= 1) { 
+                return new Result(image, ColorSpace.Bgr);
+            }
+            else {
+                // Perform averaging in channel type double.
+                image.convertTo(image, CvType.CV_64F);
+                Mat avgImage = image;
+                double beta = 1.0 / count;
+                Core.addWeighted(avgImage, 0, image, beta, 0, avgImage); // avgImage = image/count
+                for (int i = 1; i < count; i++) {
+                    image = OpenCvUtils.toMat(camera.capture());
+                    image.convertTo(image, CvType.CV_64F);
+                    Core.addWeighted(avgImage, 1, image, beta, 0, avgImage); // avgImage = avgImag + image/count
+                    // Release the additional image.
+                    image.release();
+                }
+                avgImage.convertTo(avgImage, CvType.CV_8U);
+                return new Result(avgImage, ColorSpace.Bgr);
+            }
+        }
+        finally {
+            // Always switch off the light. 
+            camera.actuateLightAfterCapture();
+        }
+    }
+
+    @Override
+    public void customizePropertySheet(PipelinePropertySheetTable table, CvPipeline pipeline) {
+        super.customizePropertySheet(table, pipeline);
+        Camera camera = (Camera) pipeline.getProperty("camera");
+        if (camera != null) {
+            Actuator actuator = camera.getLightActuator();
+            String propertyName = "light";
+            table.customizeActuatorProperty(propertyName, actuator);
+        }
+    }
+}