package org.openpnp.vision.pipeline;

import java.io.StringReader;
import java.io.StringWriter;
import java.util.ArrayList;
import java.util.Collections;
import java.util.HashMap;
import java.util.List;
import java.util.Map;

import org.opencv.core.Core;
import org.opencv.core.CvType;
import org.opencv.core.Mat;
import org.opencv.core.Point;
import org.opencv.core.Scalar;
import org.openpnp.model.Configuration;
import org.openpnp.spi.Camera;
<<<<<<< HEAD
import org.openpnp.spi.Nozzle;
=======
import org.openpnp.spi.Feeder;
>>>>>>> 432fde8b
import org.openpnp.vision.pipeline.CvStage.Result;
import org.simpleframework.xml.ElementList;
import org.simpleframework.xml.Root;
import org.simpleframework.xml.Serializer;

/**
 * A CvPipeline performs computer vision operations on a working image by processing in series a
 * list of CvStage instances. Each CvStage instance can modify the working image and return a new
 * image along with data extracted from the image. After processing the image callers can get access
 * to the images and models from each stage.
 * 
 * CvPipeline is serializable using toXmlString and fromXmlString. This makes it easy to export
 * pipelines and exchange them with others.
 * 
 * This work takes inspiration from several existing projects:
 * 
 * FireSight by Karl Lew and Šimon Fojtů: https://github.com/firepick1/FireSight
 * 
 * RoboRealm: http://www.roborealm.com/
 * 
 * TODO: Add measuring to image window.
 * 
 * TODO: Add info showing pixel coordinates when mouse is in image window.
 */
@Root
public class CvPipeline {
    static {
        nu.pattern.OpenCV.loadShared();
        System.loadLibrary(org.opencv.core.Core.NATIVE_LIBRARY_NAME);
    }

    @ElementList
    private ArrayList<CvStage> stages = new ArrayList<>();

    private Map<CvStage, Result> results = new HashMap<CvStage, Result>();

    private Mat workingImage;

    private Camera camera;
<<<<<<< HEAD
    private Nozzle nozzle;
=======
    private Feeder feeder;
>>>>>>> 432fde8b
    
    private long totalProcessingTimeNs;
    
    public CvPipeline() {
        
    }
    
    public CvPipeline(String xmlPipeline) {
        try {
            fromXmlString(xmlPipeline);
        }
        catch (Exception e) {
            throw new Error(e);
        }
    }

    /**
     * Add the given CvStage to the end of the pipeline using the given name. If name is null a
     * unique one will be generated and set on the stage.
     * 
     * @param name
     * @param stage
     */
    public void add(String name, CvStage stage) {
        if (name == null) {
            name = generateUniqueName();
        }
        stage.setName(name);
        stages.add(stage);
    }

    /**
     * Add the given CvStage to the end of the pipeline. If the stage does not have a name a unique
     * one will be generated and set on the stage.
     * 
     * @param stage
     */
    public void add(CvStage stage) {
        add(stage.getName(), stage);
    }

    public void insert(String name, CvStage stage, int index) {
        if (name == null) {
            name = generateUniqueName();
        }
        stage.setName(name);
        stages.add(index, stage);
    }

    public void insert(CvStage stage, int index) {
        insert(stage.getName(), stage, index);
    }

    public void remove(String name) {
        remove(getStage(name));
    }

    public void remove(CvStage stage) {
        stages.remove(stage);
    }

    public List<CvStage> getStages() {
        return Collections.unmodifiableList(stages);
    }

    public CvStage getStage(String name) {
        if (name == null) {
            return null;
        }
        for (CvStage stage : stages) {
            if (stage.getName().equals(name)) {
                return stage;
            }
        }
        return null;
    }

    /**
     * Get the Result returned by the CvStage with the given name. May return null if the stage did
     * not return a result.
     * 
     * @param name
     * @return
     */
    public Result getResult(String name) {
        if (name == null) {
            return null;
        }
        return getResult(getStage(name));
    }

    /**
     * Get the Result returned by give CvStage. May return null if the stage did not return a
     * result.
     * 
     * @param stage
     * @return
     */
    public Result getResult(CvStage stage) {
        if (stage == null) {
            return null;
        }
        return results.get(stage);
    }

    /**
     * Get the current working image. Primarily intended to be called from CvStage implementations.
     * 
     * @return
     */
    public Mat getWorkingImage() {
        if (workingImage == null || (workingImage.cols() == 0 && workingImage.rows() == 0)) {
            workingImage = new Mat(480, 640, CvType.CV_8UC3, new Scalar(0, 0, 0));
            Core.line(workingImage, new Point(0, 0), new Point(640, 480), new Scalar(0, 0, 255));
            Core.line(workingImage, new Point(640, 0), new Point(0, 480), new Scalar(0, 0, 255));
        }
        return workingImage;
    }

    public void setCamera(Camera camera) {
        this.camera = camera;
    }

    public Camera getCamera() {
        return camera;
    }

<<<<<<< HEAD
    public void setNozzle(Nozzle nozzle) {
        this.nozzle = nozzle;
    }

    public Nozzle getNozzle() {
        return nozzle;
=======
    public void setFeeder(Feeder feeder) {
        this.feeder = feeder;
    }

    public Feeder getFeeder() {
        return feeder;
>>>>>>> 432fde8b
    }

    public long getTotalProcessingTimeNs() {
      return totalProcessingTimeNs;
    }

    public void setTotalProcessingTimeNs(long totalProcessingTimeNs) {
      this.totalProcessingTimeNs = totalProcessingTimeNs;
    }

    public void process() {

        totalProcessingTimeNs = 0;
        release();
        for (CvStage stage : stages) {
            // Process and time the stage and get the result.
            long processingTimeNs = System.nanoTime();
            Result result = null;
            try {
                if (!stage.isEnabled()) {
                    throw new Exception("Stage not enabled.");
                }
                result = stage.process(this);
            }
            catch (Exception e) {
                result = new Result(null, e);
            }
            processingTimeNs = System.nanoTime() - processingTimeNs;
            totalProcessingTimeNs += processingTimeNs;

            Mat image = null;
            Object model = null;
            if (result != null) {
                image = result.image;
                model = result.model;
            }

            // If the result image is null and there is a working image, replace the result image
            // replace the result image with a clone of the working image.
            if (image == null) {
                if (workingImage != null) {
                    image = workingImage.clone();
                }
            }
            // If the result image is not null:
            // Release the working image if the result image is different.
            // Replace the working image with the result image.
            // Clone the result image for storage.
            else {
                if (workingImage != null && workingImage != image) {
                    workingImage.release();
                }
                workingImage = image;
                image = image.clone();
            }

            results.put(stage, new Result(image, model, processingTimeNs));
        }
    }

    /**
     * Release any temporary resources associated with the processing of the pipeline. Should be
     * called when the pipeline is no longer needed. This is primarily to release retained native
     * resources from OpenCV.
     */
    public void release() {
        if (workingImage != null) {
            workingImage.release();
        }
        for (Result result : results.values()) {
            if (result.image != null) {
                result.image.release();
            }
        }
        results.clear();
    }

    /**
     * Convert the pipeline to an XML string that can be read back in with #fromXmlString.
     * 
     * @return
     * @throws Exception
     */
    public String toXmlString() throws Exception {
        Serializer ser = Configuration.createSerializer();
        StringWriter sw = new StringWriter();
        ser.write(this, sw);
        return sw.toString();
    }

    /**
     * Parse the pipeline in the given String and replace the current pipeline with the results.
     * 
     * @param s
     * @throws Exception
     */
    public void fromXmlString(String s) throws Exception {
        release();
        Serializer ser = Configuration.createSerializer();
        StringReader sr = new StringReader(s);
        CvPipeline pipeline = ser.read(CvPipeline.class, sr);
        stages.clear();
        for (CvStage stage : pipeline.getStages()) {
            add(stage);
        }
    }

    private String generateUniqueName() {
        for (int i = 0;; i++) {
            String name = "" + i;
            if (getStage(name) == null) {
                return name;
            }
        }
    }

    @Override
    public CvPipeline clone() throws CloneNotSupportedException {
        try {
            return new CvPipeline(toXmlString());
        }
        catch (Exception e) {
            throw new CloneNotSupportedException(e.getMessage());
        }
    }
}<|MERGE_RESOLUTION|>--- conflicted
+++ resolved
@@ -15,11 +15,8 @@
 import org.opencv.core.Scalar;
 import org.openpnp.model.Configuration;
 import org.openpnp.spi.Camera;
-<<<<<<< HEAD
 import org.openpnp.spi.Nozzle;
-=======
 import org.openpnp.spi.Feeder;
->>>>>>> 432fde8b
 import org.openpnp.vision.pipeline.CvStage.Result;
 import org.simpleframework.xml.ElementList;
 import org.simpleframework.xml.Root;
@@ -59,11 +56,8 @@
     private Mat workingImage;
 
     private Camera camera;
-<<<<<<< HEAD
     private Nozzle nozzle;
-=======
     private Feeder feeder;
->>>>>>> 432fde8b
     
     private long totalProcessingTimeNs;
     
@@ -191,21 +185,20 @@
         return camera;
     }
 
-<<<<<<< HEAD
     public void setNozzle(Nozzle nozzle) {
         this.nozzle = nozzle;
     }
 
     public Nozzle getNozzle() {
         return nozzle;
-=======
+    }
+  
     public void setFeeder(Feeder feeder) {
         this.feeder = feeder;
     }
 
     public Feeder getFeeder() {
         return feeder;
->>>>>>> 432fde8b
     }
 
     public long getTotalProcessingTimeNs() {
