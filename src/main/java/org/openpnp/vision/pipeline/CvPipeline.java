--- conflicted
+++ resolved
@@ -278,9 +278,6 @@
                 image = image.clone();
             }
 
-<<<<<<< HEAD
-            results.put(stage, new Result(image, model, processingTimeNs, stage));
-=======
             // If the result colorSpace is null and there is a working colorSpace,
             // replace the result colorSpace with the working colorSpace.
             if (colorSpace == null) {
@@ -289,8 +286,7 @@
                 }
             }
 
-            results.put(stage, new Result(image, colorSpace, model, processingTimeNs));
->>>>>>> 232898ca
+            results.put(stage, new Result(image, colorSpace, model, processingTimeNs, stage));
         }
     }
 
