--- conflicted
+++ resolved
@@ -1352,13 +1352,8 @@
                 Object res = null;
                 try {
                     // Grab the results
-<<<<<<< HEAD
-                    res = pipeline.getResult(VisionUtils.PIPELINE_RESULTS_NAME).model;
-                    List resultsList = (List) res;
-=======
                     resultsList = pipeline.getExpectedResult(VisionUtils.PIPELINE_RESULTS_NAME)
                             .getExpectedModel(List.class);
->>>>>>> 2261dd40
 
                     // Convert eligible results into circles
                     for (Object result : resultsList) {
@@ -1820,11 +1815,11 @@
             int n = 0;
             for (ReferencePushPullFeeder targetFeeder : getCompatibleFeeders()) {
                 if (targetFeeder.getPart() != null) {
-                    if (n++ > 0) {
-                        status += ",<br/>";
-                    }
-                    status += targetFeeder.getName()+" "+targetFeeder.getPart().getId();
-                }
+                if (n++ > 0) {
+                    status += ",<br/>";
+                }
+                status += targetFeeder.getName()+" "+targetFeeder.getPart().getId();
+            }
             }
             status += n == 0 ? "none." : " (Count: "+n+")";
         }
