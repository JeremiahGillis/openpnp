/*
 * Copyright (C) 2020 <mark@makr.zone>
 * based on the ReferenceLeverFeeder 
 * Copyright (C) 2011 Jason von Nieda <jason@vonnieda.org>
 * 
 * This file is part of OpenPnP.
 * 
 * OpenPnP is free software: you can redistribute it and/or modify it under the terms of the GNU
 * General Public License as published by the Free Software Foundation, either version 3 of the
 * License, or (at your option) any later version.
 * 
 * OpenPnP is distributed in the hope that it will be useful, but WITHOUT ANY WARRANTY; without even
 * the implied warranty of MERCHANTABILITY or FITNESS FOR A PARTICULAR PURPOSE. See the GNU General
 * Public License for more details.
 * 
 * You should have received a copy of the GNU General Public License along with OpenPnP. If not, see
 * <http://www.gnu.org/licenses/>.
 * 
 * For more information about OpenPnP visit http://openpnp.org
 */

package org.openpnp.machine.reference.feeder;

import java.awt.Color;
import java.awt.image.BufferedImage;
import java.io.File;
import java.util.ArrayList;
import java.util.Collections;
import java.util.Comparator;
import java.util.HashSet;
import java.util.List;
import java.util.Set;
import java.util.function.Function;

import javax.swing.Action;

import org.apache.commons.io.IOUtils;
import org.opencv.core.KeyPoint;
import org.opencv.core.Mat;
import org.opencv.core.Point;
import org.opencv.core.RotatedRect;
import org.opencv.core.Size;
import org.opencv.imgcodecs.Imgcodecs;
import org.opencv.imgproc.Imgproc;
import org.openpnp.ConfigurationListener;
import org.openpnp.gui.MainFrame;
import org.openpnp.gui.support.PropertySheetWizardAdapter;
import org.openpnp.gui.support.Wizard;
import org.openpnp.machine.reference.ReferenceFeeder;
import org.openpnp.machine.reference.feeder.wizards.ReferencePushPullFeederConfigurationWizard;
import org.openpnp.machine.reference.feeder.wizards.ReferencePushPullMotionConfigurationWizard;
import org.openpnp.model.Configuration;
import org.openpnp.model.Length;
import org.openpnp.model.LengthUnit;
import org.openpnp.model.Location;
import org.openpnp.model.Part;
import org.openpnp.model.RegionOfInterest;
import org.openpnp.spi.Actuator;
import org.openpnp.spi.Camera;
import org.openpnp.spi.Feeder;
import org.openpnp.spi.Head;
import org.openpnp.spi.Machine;
import org.openpnp.spi.MachineListener;
import org.openpnp.spi.Nozzle;
import org.openpnp.spi.PropertySheetHolder;
import org.openpnp.util.MovableUtils;
import org.openpnp.util.OcrUtil;
import org.openpnp.util.OpenCvUtils;
import org.openpnp.util.TravellingSalesman;
import org.openpnp.util.VisionUtils;
import org.openpnp.vision.FluentCv;
import org.openpnp.vision.Ransac;
import org.openpnp.vision.Ransac.Line;
import org.openpnp.vision.pipeline.CvPipeline;
import org.openpnp.vision.pipeline.CvStage;
import org.openpnp.vision.pipeline.CvStage.Result;
import org.openpnp.vision.pipeline.stages.SimpleOcr;
import org.pmw.tinylog.Logger;
import org.simpleframework.xml.Attribute;
import org.simpleframework.xml.Element;
import org.simpleframework.xml.core.Commit;

public class ReferencePushPullFeeder extends ReferenceFeeder {

    // Rotation of the part within the feeder (i.e. within the tape)
    // This is compatible with tonyluken's pending PR #943 or a similar solution.
    // Conversely, feeder.location.rotation contains the orientation of the feeder itself
    // and it defines the local feeder coordinate system. The rotationInFeeder here can be removed
    // once it is inherited. 
    @Attribute(required=false)
    protected Double rotationInFeeder = new Double(0.0);

    @Attribute(required = false)
    protected boolean normalizePickLocation = true;

    @Attribute(required = false)
    protected boolean snapToAxis = true;

    @Element(required = false)
    protected Location hole1Location = new Location(LengthUnit.Millimeters);
    @Element(required = false)
    protected Location hole2Location = new Location(LengthUnit.Millimeters);

    @Attribute(required = false)
    protected boolean usedAsTemplate = false; 

    @Element
    protected Location feedStartLocation = new Location(LengthUnit.Millimeters);
    @Element(required = false)
    protected Location feedMid1Location = new Location(LengthUnit.Millimeters);
    @Element(required = false)
    protected Location feedMid2Location = new Location(LengthUnit.Millimeters);
    @Element(required = false)
    protected Location feedMid3Location = new Location(LengthUnit.Millimeters);
    @Element
    protected Location feedEndLocation = new Location(LengthUnit.Millimeters);
    @Element(required = false)
    private Length partPitch = new Length(4, LengthUnit.Millimeters);
    @Element(required = false)
    private Length feedPitch = new Length(4, LengthUnit.Millimeters);
    @Attribute(required = false)
    private long feedMultiplier= 1;

    @Element(required = false)
    protected double feedSpeedPush1 = 1.0; 
    @Attribute(required = false)
    protected double feedSpeedPush2 = 1.0; 
    @Attribute(required = false)
    protected double feedSpeedPush3 = 1.0; 
    @Attribute(required = false)
    protected double feedSpeedPushEnd = 1.0;
    @Attribute(required = false)
    protected double feedSpeedPull3 = 1.0;
    @Attribute(required = false)
    protected double feedSpeedPull2 = 1.0;
    @Attribute(required = false)
    protected double feedSpeedPull1 = 1.0;
    @Attribute(required = false)
    protected double feedSpeedPull0 = 1.0;

    @Attribute(required = false)
    protected boolean includedPush1 = false; 
    @Attribute(required = false)
    protected boolean includedPush2 = false; 
    @Attribute(required = false)
    protected boolean includedPush3 = false; 
    @Attribute(required = false)
    protected boolean includedPushEnd = true; 

    @Attribute(required = false)
    protected boolean includedMulti0 = true; 
    @Attribute(required = false)
    protected boolean includedMulti1 = false; 
    @Attribute(required = false)
    protected boolean includedMulti2 = false; 
    @Attribute(required = false)
    protected boolean includedMulti3 = false; 
    @Attribute(required = false)
    protected boolean includedMultiEnd = true; 

    @Attribute(required = false)
    protected boolean includedPull0 = true; 
    @Attribute(required = false)
    protected boolean includedPull1 = false; 
    @Attribute(required = false)
    protected boolean includedPull2 = false; 
    @Attribute(required = false)
    protected boolean includedPull3 = false; 

    @Attribute(required = false)
    protected String actuatorName;
    @Attribute(required = false)
    protected String peelOffActuatorName;

    @Attribute(required = false)
    private long feedCount = 0;

    @Element(required = false)
    private CvPipeline pipeline = createDefaultPipeline();

    @Attribute(required = false)
    protected String ocrFontName = "Liberation Mono";
    @Attribute(required = false)
    protected double ocrFontSizePt = 7.0;
    @Element(required = false)
    protected RegionOfInterest ocrRegion = null; 

    public enum OcrWrongPartAction {
        None,
        SwapFeeders,
        SwapOrCreate,
        ChangePart,
        ChangePartAndClone
    }

    @Attribute(required = false)
    protected OcrWrongPartAction ocrWrongPartAction = OcrWrongPartAction.SwapOrCreate;
    @Attribute(required = false)
    protected boolean ocrDiscoverOnJobStart = true;
    @Attribute(required = false)
    protected boolean ocrStopAfterWrongPart = false;

    @Element(required = false)
    private Length precisionWanted = new Length(0.1, LengthUnit.Millimeters);

    @Attribute(required = false)
    private int calibrationCount = 0;
    @Element(required = false)
    private Length sumOfErrors = new Length(0, LengthUnit.Millimeters);
    @Element(required = false)
    private Length sumOfErrorSquares = new Length(0, LengthUnit.Millimeters);


    // These are not on the GUI but can be tweaked in the machine.xml /////////////////

    // initial calibration tolerance, i.e. how much the feeder can be shifted physically 
    @Attribute(required = false)
    private double calibrationToleranceMm = 1.95;
    // vision and comparison sprocket hole tolerance (in size, position)
    @Attribute(required = false)
<<<<<<< HEAD
    private double sprocketHoleToleranceMm = 0.6;
=======
    private double sprocketHoleToleranceMm = 0.4;
>>>>>>> 7be07e17
    // for rows of feeders, the tolerance in X, Y
    @Attribute(required = false)
    private double rowLocationToleranceMm = 4.0; 
    // for rows of feeders, the tolerance in Z
    @Attribute(required = false)
    private double rowZLocationToleranceMm = 1.0; 

    @Attribute(required = false)
    private int calibrateMaxPasses = 3; 
    // how close the camera has to be to prevent one more pass
    @Attribute(required = false)
    private double calibrateToleranceMm = 0.3; 
    @Attribute(required = false)
    private int calibrateMinStatistic = 2; 

    // Some EIA 481 standard constants.
    static final double sprocketHoleDiameterMm = 1.5;
    static final double sprocketHolePitchMm = 4;

    /*
     * visionOffset contains the difference between where the part was expected to be and where it
     * is. Subtracting these offsets from the pickLocation produces the correct pick location.
     */
    protected Location visionOffset;

    public enum CalibrationTrigger {
        None,
        OnFirstUse,
        UntilConfident,
        OnEachTapeFeed
    }

    @Attribute(required = false)
    protected CalibrationTrigger calibrationTrigger = CalibrationTrigger.UntilConfident;

    private boolean partsMayContainSpaces = false;

    public static final Location nullLocation = new Location(LengthUnit.Millimeters);

    private void checkHomedState(Machine machine) {
        if (!machine.isHomed()) {
            this.resetCalibration();
        }
    }

    public ReferencePushPullFeeder() {
        // Listen to the machine become unhomed to invalidate feeder calibration. 
        // Note that home()  first switches the machine isHomed() state off, then on again, 
        // so we also catch re-homing. 
        Configuration.get().addListener(new ConfigurationListener.Adapter() {
            @Override
            public void configurationComplete(Configuration configuration) throws Exception {
                Configuration.get().getMachine().addListener(new MachineListener.Adapter() {

                    @Override
                    public void machineHeadActivity(Machine machine, Head head) {
                        checkHomedState(machine);
                    }

                    @Override
                    public void machineEnabled(Machine machine) {
                        checkHomedState(machine);
                    }
                });
            }
        });
    }

    @Commit
    public void commit() {
    }

    public Camera getCamera() throws Exception {
        return  Configuration.get()
                .getMachine()
                .getDefaultHead()
                .getDefaultCamera();
    }

    public void assertCalibrated(boolean tapeFeed) throws Exception {
        if (getHole1Location().convertToUnits(LengthUnit.Millimeters).getLinearDistanceTo(getHole2Location()) < 3) {
            throw new Exception("Feeder "+getName()+" sprocket hole locations undefined/too close together.");
        }
        if ((visionOffset == null && calibrationTrigger != CalibrationTrigger.None)
                || (tapeFeed && calibrationTrigger == CalibrationTrigger.UntilConfident && !isPrecisionSufficient())
                || (tapeFeed && calibrationTrigger == CalibrationTrigger.OnEachTapeFeed)) {
            // not yet calibrated (enough)
            obtainCalibratedVisionOffset();
            if (visionOffset == null) {
                // no lock obtained
                throw new Exception(String.format("Vision failed on feeder %s.", getName()));
            }
        }
    }

    public boolean isPrecisionSufficient() {
        if (calibrationCount < calibrateMinStatistic) {
            return false;
        }
        else if (getPrecisionConfidenceLimit().divide(getPrecisionWanted()) > 1.0) {
            return false;
        }
        return true;
    }

    public boolean isVisionEnabled() {
        return calibrationTrigger != CalibrationTrigger.None;
    }

    @Override
    public Location getPickLocation() throws Exception {
        assertCalibrated(false);
        // Numbers are 1-based (a feed is needed before the very first part can be picked),
        // therefore the modulo calculation is a bit gnarly.
        // The 1-based approach has the benefit, that at feed count 0 (reset) the part closest to the reel 
        // is the pick location which is the last part in a multi-part feed cycle, which is the one we want for setup.  
        long partInCycle = ((getFeedCount()+getPartsPerFeedCycle()-1) % getPartsPerFeedCycle())+1;
        return getPickLocation(partInCycle, visionOffset);
    }

    @Override
    public void feed(Nozzle nozzle) throws Exception {
        Logger.debug("feed({})", nozzle);

        if (actuatorName == null || actuatorName.isEmpty()) {
            throw new Exception(String.format("No actuator name set on feeder %s.", getName()));
        }

        Head head = nozzle.getHead();
        Actuator actuator = head.getActuatorByName(actuatorName);
        if (actuator == null) {
            throw new Exception(String.format("No Actuator found with name %s on feed Head %s",
                    actuatorName, head.getName()));
        }

        Actuator peelOffActuator = head.getActuatorByName(peelOffActuatorName);

        if (getFeedCount() % getPartsPerFeedCycle() == 0) {
            // Modulo of feed count is zero - no more parts there to pick, must feed 

            // Make sure we're calibrated
            assertCalibrated(false);

            // Create the effective feed locations, keeping the Rotation intact and applying the vision offset.
            Location feedStartLocation = getFeedStartLocation()
                    .derive(actuator.getLocation(), false, false, false, true)
                    .subtractWithRotation(getVisionOffset());
            Location feedMid1Location = getFeedMid1Location()
                    .derive(actuator.getLocation(), false, false, false, true)
                    .subtractWithRotation(getVisionOffset());
            Location feedMid2Location = getFeedMid2Location()
                    .derive(actuator.getLocation(), false, false, false, true)
                    .subtractWithRotation(getVisionOffset());
            Location feedMid3Location = getFeedMid3Location()
                    .derive(actuator.getLocation(), false, false, false, true)
                    .subtractWithRotation(getVisionOffset());
            Location feedEndLocation = getFeedEndLocation()
                    .derive(actuator.getLocation(), false, false, false, true)
                    .subtractWithRotation(getVisionOffset());

            // Move to the Feed Start Location
            MovableUtils.moveToLocationAtSafeZ(actuator, feedStartLocation);
            double baseSpeed = actuator.getHead().getMachine().getSpeed();

            long feedsPerPart = (long)Math.ceil(getPartPitch().divide(getFeedPitch()));
            long n = getFeedMultiplier()*feedsPerPart;
            for (long i = 0; i < n; i++) {  // perform multiple feeds if required

                boolean isFirst = (i == 0); 
                boolean isLast = (i == n-1); 

                // enable actuator (may do nothing)
                actuator.actuate(true);

                // Push the lever by following the path of locations
                if (includedPush1 && (isFirst || includedMulti1)) {
                    actuator.moveTo(feedMid1Location, feedSpeedPush1*baseSpeed);
                }
                if (includedPush2 && (isFirst || includedMulti2)) {
                    actuator.moveTo(feedMid2Location, feedSpeedPush2*baseSpeed);
                }
                if (includedPush3 && (isFirst || includedMulti3)) {
                    actuator.moveTo(feedMid3Location, feedSpeedPush3*baseSpeed);
                }
                if (includedPushEnd && (isFirst || includedMultiEnd)) {
                    actuator.moveTo(feedEndLocation, feedSpeedPushEnd*baseSpeed);
                }

                // Start the take up actuator
                if (peelOffActuator != null) {
                    peelOffActuator.actuate(true);
                }

                // Now move back to the start location to move the tape.
                if (includedPull3 && (isLast || includedMulti3)) {
                    actuator.moveTo(feedMid3Location, feedSpeedPull3 * baseSpeed);
                }
                if (includedPull2 && (isLast || includedMulti2)) {
                    actuator.moveTo(feedMid2Location, feedSpeedPull2 * baseSpeed);
                }
                if (includedPull1 && (isLast || includedMulti1)) {
                    actuator.moveTo(feedMid1Location, feedSpeedPull1*baseSpeed);
                }
                if (includedPull0 && (isLast || includedMulti0)) {
                    actuator.moveTo(feedStartLocation, feedSpeedPull0*baseSpeed);
                }

                // Stop the take up actuator
                if (peelOffActuator != null) {
                    peelOffActuator.actuate(false);
                }

                // disable actuator
                actuator.actuate(false);
            }

            head.moveToSafeZ();

            // Make sure we're calibrated after type feed
            assertCalibrated(true);
        } 
        else {
            Logger.debug("Multi parts feed: skipping tape feed at feed count " + feedCount);
        }

        // increment feed count 
        setFeedCount(getFeedCount()+1);
    }

    private void obtainCalibratedVisionOffset() throws Exception {
        Camera camera = getCamera();
        try (CvPipeline pipeline = getCvPipeline(camera, true, false, false)) {
            OcrWrongPartAction ocrAction = OcrWrongPartAction.None;
            boolean ocrStop = false;
            if (visionOffset == null) {
                // this is the very first calibration -> also detect OCR
                ocrAction = getOcrWrongPartAction();
                ocrStop = isOcrStopAfterWrongPart();
            }
            performVisionOperations(camera, pipeline, false, false, true, ocrAction, ocrStop, null);
        }
    }

    @Override
    public String toString() {
        return String.format("%s id %s", getClass().getName(), id);
    }

    @Override
    public void setLocation(Location location) {
        super.setLocation(location);
        resetCalibration();
    }

    public Double getRotationInFeeder() {
        if (rotationInFeeder == null) {
            rotationInFeeder = new Double(0.0);
        }
        return rotationInFeeder;
    }

    public void setRotationInFeeder(Double rotationInFeeder) {
        Object oldValue = this.rotationInFeeder;
        this.rotationInFeeder = rotationInFeeder;
        firePropertyChange("rotationInFeeder", oldValue, rotationInFeeder);
    }

    public boolean isNormalizePickLocation() {
        return normalizePickLocation;
    }

    public void setNormalizePickLocation(boolean normalizePickLocation) {
        Object oldValue = this.normalizePickLocation;
        this.normalizePickLocation = normalizePickLocation;
        firePropertyChange("normalizePickLocation", oldValue, normalizePickLocation);
    }

    public boolean isSnapToAxis() {
        return snapToAxis;
    }

    public void setSnapToAxis(boolean snapToAxis) {
        Object oldValue = this.snapToAxis;
        this.snapToAxis = snapToAxis;
        firePropertyChange("snapToAxis", oldValue, snapToAxis);
    }

    public Location getHole1Location() {
        return hole1Location;
    }

    public void setHole1Location(Location hole1Location) {
        Object oldValue = this.hole1Location;
        this.hole1Location = hole1Location;
        firePropertyChange("hole1Location", oldValue, hole1Location);
        resetCalibration();
    }

    public Location getHole2Location() {
        return hole2Location;
    }

    public void setHole2Location(Location hole2Location) {
        Object oldValue = this.hole2Location;
        this.hole2Location = hole2Location;
        firePropertyChange("hole2Location", oldValue, hole2Location);
        resetCalibration();
    }

    public boolean isUsedAsTemplate() {
        return usedAsTemplate;
    }

    public void setUsedAsTemplate(boolean usedAsTemplate) {
        Object oldValue = this.usedAsTemplate;
        this.usedAsTemplate = usedAsTemplate;
        firePropertyChange("usedAsTemplate", oldValue, usedAsTemplate);
        // this also changes the status implicitly 
        firePropertyChange("cloneTemplateStatus", "", getCloneTemplateStatus());
    }

    public Location getFeedStartLocation() {
        return feedStartLocation;
    }

    public void setFeedStartLocation(Location feedStartLocation) {
        Object oldValue = this.feedStartLocation;
        this.feedStartLocation = feedStartLocation;
        firePropertyChange("feedStartLocation", oldValue, feedStartLocation);
    }

    public Location getFeedMid1Location() {
        return feedMid1Location;
    }

    public void setFeedMid1Location(Location feedMid1Location) {
        Object oldValue = this.feedMid1Location;
        this.feedMid1Location = feedMid1Location;
        firePropertyChange("feedMid1Location", oldValue, feedMid1Location);
    }

    public Location getFeedMid2Location() {
        return feedMid2Location;
    }

    public void setFeedMid2Location(Location feedMid2Location) {
        Object oldValue = this.feedMid2Location;
        this.feedMid2Location = feedMid2Location;
        firePropertyChange("feedMid2Location", oldValue, feedMid2Location);
    }

    public Location getFeedMid3Location() {
        return feedMid3Location;
    }

    public void setFeedMid3Location(Location feedMid3Location) {
        Object oldValue = this.feedMid3Location;
        this.feedMid3Location = feedMid3Location;
        firePropertyChange("feedMid3Location", oldValue, feedMid3Location);
    }

    public Location getFeedEndLocation() {
        return feedEndLocation;
    }

    public void setFeedEndLocation(Location feedEndLocation) {
        Object oldValue = this.feedEndLocation;
        this.feedEndLocation = feedEndLocation;
        firePropertyChange("feedEndLocation", oldValue, feedEndLocation);
    }

    public Length getPartPitch() {
        return partPitch;
    }

    public void setPartPitch(Length partPitch) {
        Object oldValue = this.partPitch;
        this.partPitch = partPitch;
        firePropertyChange("partPitch", oldValue, partPitch);
    }

    public Length getFeedPitch() {
        return feedPitch;
    }

    public void setFeedPitch(Length feedPitch) {
        Object oldValue = this.feedPitch;
        this.feedPitch = feedPitch;
        firePropertyChange("feedPitch", oldValue, feedPitch);
    }

    public double getFeedSpeedPush1() {
        return feedSpeedPush1;
    }

    public void setFeedSpeedPush1(double feedSpeedPush1) {
        Object oldValue = this.feedSpeedPush1;
        this.feedSpeedPush1 = feedSpeedPush1;
        firePropertyChange("feedSpeedPush1", oldValue, feedSpeedPush1);
    }

    public double getFeedSpeedPush2() {
        return feedSpeedPush2;
    }

    public void setFeedSpeedPush2(double feedSpeedPush2) {
        Object oldValue = this.feedSpeedPush2;
        this.feedSpeedPush2 = feedSpeedPush2;
        firePropertyChange("feedSpeedPush2", oldValue, feedSpeedPush2);
    }

    public double getFeedSpeedPush3() {
        return feedSpeedPush3;
    }

    public void setFeedSpeedPush3(double feedSpeedPush3) {
        Object oldValue = this.feedSpeedPush3;
        this.feedSpeedPush3 = feedSpeedPush3;
        firePropertyChange("feedSpeedPush3", oldValue, feedSpeedPush3);
    }

    public double getFeedSpeedPushEnd() {
        return feedSpeedPushEnd;
    }

    public void setFeedSpeedPushEnd(double feedSpeedPushEnd) {
        Object oldValue = this.feedSpeedPushEnd;
        this.feedSpeedPushEnd = feedSpeedPushEnd;
        firePropertyChange("feedSpeedPushEnd", oldValue, feedSpeedPushEnd);
    }

    public double getFeedSpeedPull3() {
        return feedSpeedPull3;
    }

    public void setFeedSpeedPull3(double feedSpeedPull3) {
        Object oldValue = this.feedSpeedPull3;
        this.feedSpeedPull3 = feedSpeedPull3;
        firePropertyChange("feedSpeedPull3", oldValue, feedSpeedPull3);
    }

    public double getFeedSpeedPull2() {
        return feedSpeedPull2;
    }

    public void setFeedSpeedPull2(double feedSpeedPull2) {
        Object oldValue = this.feedSpeedPull2;
        this.feedSpeedPull2 = feedSpeedPull2;
        firePropertyChange("feedSpeedPull2", oldValue, feedSpeedPull2);
    }

    public double getFeedSpeedPull1() {
        return feedSpeedPull1;
    }

    public void setFeedSpeedPull1(double feedSpeedPull1) {
        Object oldValue = this.feedSpeedPull1;
        this.feedSpeedPull1 = feedSpeedPull1;
        firePropertyChange("feedSpeedPull1", oldValue, feedSpeedPull1);
    }

    public double getFeedSpeedPull0() {
        return feedSpeedPull0;
    }

    public void setFeedSpeedPull0(double feedSpeedPull0) {
        Object oldValue = this.feedSpeedPull0;
        this.feedSpeedPull0 = feedSpeedPull0;
        firePropertyChange("feedSpeedPull0", oldValue, feedSpeedPull0);
    }

    public boolean isIncludedPush1() {
        return includedPush1;
    }

    public void setIncludedPush1(boolean includedPush1) {
        Object oldValue = this.includedPush1;
        this.includedPush1 = includedPush1;
        firePropertyChange("includedPush1", oldValue, includedPush1);
    }

    public boolean isIncludedPush2() {
        return includedPush2;
    }

    public void setIncludedPush2(boolean includedPush2) {
        Object oldValue = this.includedPush2;
        this.includedPush2 = includedPush2;
        firePropertyChange("includedPush2", oldValue, includedPush2);
    }

    public boolean isIncludedPush3() {
        return includedPush3;
    }

    public void setIncludedPush3(boolean includedPush3) {
        Object oldValue = this.includedPush3;
        this.includedPush3 = includedPush3;
        firePropertyChange("includedPush3", oldValue, includedPush3);
    }

    public boolean isIncludedPushEnd() {
        return includedPushEnd;
    }

    public void setIncludedPushEnd(boolean includedPushEnd) {
        Object oldValue = this.includedPushEnd;
        this.includedPushEnd = includedPushEnd;
        firePropertyChange("includedPushEnd", oldValue, includedPushEnd);
    }

    public boolean isIncludedMulti0() {
        return includedMulti0;
    }

    public void setIncludedMulti0(boolean includedMulti0) {
        Object oldValue = this.includedMulti0;
        this.includedMulti0 = includedMulti0;
        firePropertyChange("includedMulti0", oldValue, includedMulti0);
    }

    public boolean isIncludedMulti1() {
        return includedMulti1;
    }

    public void setIncludedMulti1(boolean includedMulti1) {
        Object oldValue = this.includedMulti1;
        this.includedMulti1 = includedMulti1;
        firePropertyChange("includedMulti1", oldValue, includedMulti1);
    }

    public boolean isIncludedMulti2() {
        return includedMulti2;
    }

    public void setIncludedMulti2(boolean includedMulti2) {
        Object oldValue = this.includedMulti2;
        this.includedMulti2 = includedMulti2;
        firePropertyChange("includedMulti2", oldValue, includedMulti2);
    }

    public boolean isIncludedMulti3() {
        return includedMulti3;
    }

    public void setIncludedMulti3(boolean includedMulti3) {
        Object oldValue = this.includedMulti3;
        this.includedMulti3 = includedMulti3;
        firePropertyChange("includedMulti3", oldValue, includedMulti3);
    }

    public boolean isIncludedMultiEnd() {
        return includedMultiEnd;
    }

    public void setIncludedMultiEnd(boolean includedMultiEnd) {
        Object oldValue = this.includedMultiEnd;
        this.includedMultiEnd = includedMultiEnd;
        firePropertyChange("includedMultiEnd", oldValue, includedMultiEnd);
    }

    public boolean isIncludedPull0() {
        return includedPull0;
    }

    public void setIncludedPull0(boolean includedPull0) {
        Object oldValue = this.includedPull0;
        this.includedPull0 = includedPull0;
        firePropertyChange("includedPull0", oldValue, includedPull0);
    }

    public boolean isIncludedPull1() {
        return includedPull1;
    }

    public void setIncludedPull1(boolean includedPull1) {
        Object oldValue = this.includedPull1;
        this.includedPull1 = includedPull1;
        firePropertyChange("includedPull1", oldValue, includedPull1);
    }

    public boolean isIncludedPull2() {
        return includedPull2;
    }

    public void setIncludedPull2(boolean includedPull2) {
        Object oldValue = this.includedPull2;
        this.includedPull2 = includedPull2;
        firePropertyChange("includedPull2", oldValue, includedPull2);
    }

    public boolean isIncludedPull3() {
        return includedPull3;
    }

    public void setIncludedPull3(boolean includedPull3) {
        Object oldValue = this.includedPull3;
        this.includedPull3 = includedPull3;
        firePropertyChange("includedPull3", oldValue, includedPull3);
    }

    public String getActuatorName() {
        return actuatorName;
    }

    public void setActuatorName(String actuatorName) {
        String oldValue = this.actuatorName;
        this.actuatorName = actuatorName;
        // Unfortunately, java.beans.PropertyChangeSupport.firePropertyChange(String, Object, Object)
        // will always treat null property changes as "dirty" signal. So let's handle those as empty Strings. 
        firePropertyChange("actuatorName", 
                oldValue == null ? "" : oldValue, 
                        actuatorName == null ? "" : actuatorName);
    }

    public String getPeelOffActuatorName() {
        return peelOffActuatorName;
    }

    public void setPeelOffActuatorName(String actuatorName) {
        String oldValue = this.peelOffActuatorName;
        this.peelOffActuatorName = actuatorName;
        // Unfortunately, java.beans.PropertyChangeSupport.firePropertyChange(String, Object, Object)
        // will always treat null property changes as "dirty" signal. So let's handle those as empty Strings. 
        firePropertyChange("peelOffActuatorName", 
                oldValue == null ? "" : oldValue, 
                        actuatorName == null ? "" : actuatorName);
    }

    public long getFeedCount() {
        return feedCount;
    }

    public void setFeedCount(long feedCount) {
        long oldValue = this.feedCount;
        this.feedCount = feedCount;
        firePropertyChange("feedCount", oldValue, feedCount);
    }

    public long getFeedMultiplier() {
        return feedMultiplier;
    }

    public void setFeedMultiplier(long feedMultiplier) {
        Object oldValue = this.feedMultiplier;
        this.feedMultiplier = feedMultiplier;
        firePropertyChange("feedMultiplier", oldValue, feedMultiplier);
    }

    public CalibrationTrigger getCalibrationTrigger() {
        return calibrationTrigger;
    }

    public void setCalibrationTrigger(CalibrationTrigger calibrationTrigger) {
        Object oldValue = this.calibrationTrigger;
        this.calibrationTrigger = calibrationTrigger;
        firePropertyChange("calibrationTrigger", oldValue, calibrationTrigger);
    }

    public String getOcrFontName() {
        return ocrFontName;
    }

    public void setOcrFontName(String ocrFontName) {
        Object oldValue = this.ocrFontName;
        this.ocrFontName = ocrFontName;
        firePropertyChange("ocrFontName", oldValue, ocrFontName);
    }

    public double getOcrFontSizePt() {
        return ocrFontSizePt;
    }

    public void setOcrFontSizePt(double ocrFontSizePt) {
        Object oldValue = this.ocrFontSizePt;
        this.ocrFontSizePt = ocrFontSizePt;
        firePropertyChange("ocrFontSizePt", oldValue, ocrFontSizePt);
    }

    public RegionOfInterest getOcrRegion() {
        return ocrRegion;
    }

    public void setOcrRegion(RegionOfInterest ocrRegion) {
        Object oldValue = this.ocrRegion;
        this.ocrRegion = ocrRegion;
        firePropertyChange("ocrRegion", oldValue, ocrRegion);
    }

    public OcrWrongPartAction getOcrWrongPartAction() {
        return ocrWrongPartAction;
    }

    public void setOcrWrongPartAction(OcrWrongPartAction ocrWrongPartAction) {
        Object oldValue = this.ocrWrongPartAction;
        this.ocrWrongPartAction = ocrWrongPartAction;
        firePropertyChange("ocrWrongPartAction", oldValue, ocrWrongPartAction);
    }

    public boolean isOcrDiscoverOnJobStart() {
        return ocrDiscoverOnJobStart;
    }

    public void setOcrDiscoverOnJobStart(boolean ocrDiscoverOnJobStart) {
        Object oldValue = this.ocrDiscoverOnJobStart;
        this.ocrDiscoverOnJobStart = ocrDiscoverOnJobStart;
        firePropertyChange("ocrDiscoverOnJobStart", oldValue, ocrDiscoverOnJobStart);
    }

    public boolean isOcrStopAfterWrongPart() {
        return ocrStopAfterWrongPart;
    }

    public void setOcrStopAfterWrongPart(boolean ocrStopAfterWrongPart) {
        Object oldValue = this.ocrStopAfterWrongPart;
        this.ocrStopAfterWrongPart = ocrStopAfterWrongPart;
        firePropertyChange("ocrStopAfterWrongPart", oldValue, ocrStopAfterWrongPart);
    }

    public Length getPrecisionWanted() {
        return precisionWanted;
    }

    public void setPrecisionWanted(Length precisionWanted) {
        Object oldValue = this.precisionWanted;
        this.precisionWanted = precisionWanted;
        firePropertyChange("precisionWanted", oldValue, precisionWanted);
    }

    public int getCalibrationCount() {
        return calibrationCount;
    }

    public void setCalibrationCount(int calibrationCount) {
        int oldValue = this.calibrationCount;
        Length oldPrecision = getPrecisionAverage();
        Length oldConfidence = getPrecisionConfidenceLimit();
        this.calibrationCount = calibrationCount;
        firePropertyChange("calibrationCount", oldValue, calibrationCount);
        if (oldValue !=  calibrationCount) {
            // this also implicitly changes the stats
            firePropertyChange("precisionAverage", oldPrecision, getPrecisionAverage());
            firePropertyChange("precisionConfidenceLimit", oldConfidence, getPrecisionConfidenceLimit());
        }
    }

    public Length getSumOfErrors() {
        return sumOfErrors;
    }

    public void addCalibrationError(Length error) {
        sumOfErrors = sumOfErrors.add(error);
        // this is a bit dodgy as the true unit is actually the length unit squared, but we'll use the square root of that later, so it will be fine.
        error = error.convertToUnits(sumOfErrorSquares.getUnits());
        sumOfErrorSquares = sumOfErrorSquares.add(error.multiply(error.getValue()));
        setCalibrationCount(getCalibrationCount()+1); // will also fire average and confidence prop change
    }

    public Length getPrecisionAverage() {
        return calibrationCount > 0 ? 
                sumOfErrors.multiply(1.0/calibrationCount) 
                : new Length(0, LengthUnit.Millimeters);
    }

    public void setPrecisionAverage(Length precisionAverage) {
        // swallow this
    }

    public Length getPrecisionConfidenceLimit() {
        if (calibrationCount >= 2) {
            // Note, we don't take the average of the error, because the error is already a distance that is distributed 
            // around the true sprocket holes center location i.e. distributed around zero i.e. zero is the mean 
            // (this is limited math knowledge speaking).   
            Length variance = sumOfErrorSquares.multiply(1.0/(calibrationCount-1));
            Length scatter = new Length(Math.sqrt(variance.getValue()/Math.sqrt(calibrationCount)), variance.getUnits()); 
            return scatter.multiply(1.64); // 95% confidence interval, normal distribution.
        }
        else {
            return new Length(0, LengthUnit.Millimeters);
        }
    }

    public void setPrecisionConfidenceLimit(Length precisionConfidenceLimit) {
        // swallow this
    }

    public Length getPartsToSprocketHoleDistance() {
        return new Length(getLocation().getLinearDistanceToLineSegment(getHole1Location(), getHole2Location()), 
                getLocation().getUnits());
    }

    public long getPartsPerFeedCycle() {
        long feedsPerPart = (long)Math.ceil(getPartPitch().divide(getFeedPitch()));
        return Math.round(getFeedMultiplier()*Math.ceil(feedsPerPart*getFeedPitch().divide(getPartPitch())));
    }

    public void resetCalibrationStatistics() {
        sumOfErrors = new Length(0, LengthUnit.Millimeters);
        sumOfErrorSquares = new Length(0, LengthUnit.Millimeters);
        setCalibrationCount(0);
        resetCalibration();
    }

    public static Location forwardTransform(Location location, Location transform) {
        return location.rotateXy(transform.getRotation()).addWithRotation(transform);
    }

    public static Location backwardTransform(Location location, Location transform) {
        return location.subtractWithRotation(transform).rotateXy(-transform.getRotation());
    }

    protected Location getTransform(Location visionOffset) {
        // Our local feeder coordinate system is relative to the EIA 481 standard tape orientation
        // i.e. with the sprocket holes on top and the tape advancing to the right, which is our +X
        // The pick location is on [0, 0] local, which corresponds to feeder.location global.
        // The feeder.location.rotation contains the orientation of the tape on the machine.

        // to make sure we get the right rotation, we update it from the sprocket holes
        // instead of trusting the location.rotation. This might happen when the user fiddles 
        // with the locations manually.

        Location unitVector = getHole1Location().unitVectorTo(getHole2Location());
        if (!(Double.isFinite(unitVector.getX()) && Double.isFinite(unitVector.getY()))) {
            // Catch (yet) undefined hole locations.    
            unitVector = new Location(getHole1Location().getUnits(), 0, 1, 0, 0);
        }
        double rotationTape = Math.atan2(unitVector.getY(), unitVector.getX())*180.0/Math.PI;
        Location transform = getLocation().derive(null, null, null, rotationTape);
        if (Math.abs(rotationTape - getLocation().getRotation()) > 0.1) {
            // HACK: something is not up-to-date -> refresh
            setLocation(transform);
        }

        if (visionOffset != null) {
            transform = transform.subtractWithRotation(visionOffset);
        }
        return transform;
    }

    protected Location transformFeederToMachineLocation(Location feederLocation, Location visionOffset) {
        return forwardTransform(feederLocation, getTransform(visionOffset));
    }

    protected Location transformMachineToFeederLocation(Location machineLocation, Location visionOffset) {
        return backwardTransform(machineLocation, getTransform(visionOffset));
    }

    public Location getPickLocation(long partInCycle, Location visionOffset)  {
        // If the feeder is advancing more than one part per feed cycle (e.g. with 2mm pitch tape or if a multiplier is
        // given), we need to cycle through multiple pick locations. partInCycle is 1-based and goes to getPartsPerFeedCycle().
        long offsetPitches = (getPartsPerFeedCycle() - partInCycle) % getPartsPerFeedCycle();
        Location feederLocation = new Location(partPitch.getUnits(), partPitch.multiply((double)offsetPitches).getValue(), 
                0, 0, getRotationInFeeder());
        Location machineLocation = transformFeederToMachineLocation(feederLocation, visionOffset);
        return machineLocation;
    } 


    public CvPipeline getPipeline() {
        return pipeline;
    }

    public void setPipeline(CvPipeline pipeline) {
        this.pipeline = pipeline;
    }

    public Location getVisionOffset() {
        if (isVisionEnabled() && visionOffset != null) {
            return visionOffset;
        }
        else {
            return nullLocation;
        }
    }

    public void setVisionOffset(Location visionOffset) {
        this.visionOffset = visionOffset;
    }

    public void resetCalibration() {
        setVisionOffset(null);
    }

    public void resetPipeline() {
        pipeline = createDefaultPipeline();
    }

    public Location getNominalVisionLocation() throws Exception {
        if (hole1Location.equals(nullLocation) || hole2Location.equals(nullLocation)) {
            // not yet initialized, just return the current camera location
            return getCamera().getLocation();
        }
        else {
            return getHole1Location().add(getHole2Location()).multiply(0.5, 0.5, 0.0, 0.0);
        }
    }

    protected void setupOcr(Camera camera, CvPipeline pipeline, Location hole1, Location hole2, Location pickLocation) {
        pipeline.setProperty("regionOfInterest", getOcrRegion());
        pipeline.setProperty("fontName", getOcrFontName());
        pipeline.setProperty("fontSizePt", getOcrFontSizePt());
        pipeline.setProperty("alphabet", OcrUtil.getConsolidatedPartsAlphabet(null, "\\"));
    }

    protected void setupOcr(Camera camera, CvPipeline pipeline) {
        setupOcr(camera, pipeline, getHole1Location(), getHole2Location(), getLocation());
    }

    protected void disableOcr(Camera camera, CvPipeline pipeline) {
        pipeline.setProperty("regionOfInterest", null);
        pipeline.setProperty("fontName", null);
        pipeline.setProperty("fontSizePt", null);
        pipeline.setProperty("alphabet", ""); // empty alphabet switches OCR off
    }

    public CvPipeline getCvPipeline(Camera camera, boolean clone, boolean performOcr, boolean autoSetup) {
        try {
            CvPipeline pipeline = getPipeline();
            if (clone) {
                pipeline = pipeline.clone();
            }
            pipeline.setProperty("camera", camera);
            pipeline.setProperty("feeder", this);
            pipeline.setProperty("sprocketHole.diameter", new Length(sprocketHoleDiameterMm, LengthUnit.Millimeters));
            Length range;
            if (autoSetup) { 
                // Auto-Setup: search Range is half camera. 
                range = camera.getWidth() > camera.getHeight() ? 
                        camera.getUnitsPerPixel().getLengthY().multiply(camera.getHeight()/2)
                        : camera.getUnitsPerPixel().getLengthX().multiply(camera.getWidth()/2);
            }
            else {
                // Normal mode: search range is half the distance between the holes plus one pitch. 
                range = getHole1Location().getLinearLengthTo(getHole2Location())
                        .multiply(0.5)
                        .add(new Length(sprocketHolePitchMm, LengthUnit.Millimeters));
            }
            pipeline.setProperty("sprocketHole.maxDistance", range);
            if (performOcr && getOcrRegion() != null) {
                setupOcr(camera, pipeline);
            }
            else {
                disableOcr(camera, pipeline);
            }

            return pipeline;
        }
        catch (CloneNotSupportedException e) {
            throw new Error(e);
        }
    }

    private static CvPipeline createDefaultPipeline() {
        try {
            String xml = IOUtils.toString(BlindsFeeder.class
                    .getResource("ReferencePushPullFeeder-DefaultPipeline.xml"));
            return new CvPipeline(xml);
        }
        catch (Exception e) {
            throw new Error(e);
        }
    }

    public enum FindFeaturesMode {
        FromPickLocationGetHoles,
        CalibrateHoles
    }

    public class FindFeatures {
        private Camera camera;
        private CvPipeline pipeline;
        private long showResultMilliseconds;
        private FindFeaturesMode autoSetupMode;
        private Location calibratedVisionOffset;
        private Location calibratedHole1Location;
        private Location calibratedHole2Location;
        private Location calibratedPickLocation;
        private SimpleOcr.OcrModel detectedOcrModel;

        // recognized stuff
        private List<Result.Circle> holes;
        private List<Line> lines;

        public FindFeatures(Camera camera, CvPipeline pipeline, final long showResultMilliseconds, FindFeaturesMode autoSetupMode) {
            this.camera = camera;
            this.pipeline = pipeline;
            this.showResultMilliseconds = showResultMilliseconds;
            this.autoSetupMode = autoSetupMode;
        }

        public List<Result.Circle> getHoles() {
            return holes;
        }
        public List<Line> getLines() {
            return lines;
        }

        private void drawHoles(Mat mat, List<Result.Circle> features, Color color) {
            if (features == null || features.isEmpty()) {
                return;
            }
            for (Result.Circle circle : features) {
                org.opencv.core.Point c =  new org.opencv.core.Point(circle.x, circle.y);
                Imgproc.circle(mat, c, (int) (circle.diameter+0.5)/2, FluentCv.colorToScalar(color), 2);
                Imgproc.circle(mat, c, 2, FluentCv.colorToScalar(color), 3);
            }
        }

        private void drawLines(Mat mat, List<Line> lines, Color color) {
            if (lines == null || lines.isEmpty()) {
                return;
            }
            for (Line line : lines) {
                Imgproc.line(mat, line.a, line.b, FluentCv.colorToScalar(color), 2);
            }
        }

        private void drawOcrText(Mat mat, Color color) {
            if (detectedOcrModel != null) {
                Imgproc.putText(mat, detectedOcrModel.getText(), 
                        new org.opencv.core.Point(20, mat.rows()-20), 
                        Imgproc.FONT_HERSHEY_PLAIN, 
                        3, 
                        FluentCv.colorToScalar(Color.black), 6, 0, false);
                Imgproc.putText(mat, detectedOcrModel.getText(), 
                        new org.opencv.core.Point(20, mat.rows()-20), 
                        Imgproc.FONT_HERSHEY_PLAIN, 
                        3, 
                        FluentCv.colorToScalar(color), 2, 0, false);
            }
        }
        // number the parts in the pockets
        private void drawPartNumbers(Mat mat, Color color) {
            // make sure the numbers are not too dense
            int [] baseLine = null;
            double feederPocketPitchMm =  getPartPitch().convertToUnits(LengthUnit.Millimeters).getValue();
            if (feederPocketPitchMm < 1.) {
                // feeder not set up yet
                return;
            }

            // calculate the diagonal text size
            double fontScale = 1.0;
            Size size = Imgproc.getTextSize(String.valueOf(getPartsPerFeedCycle()), 
                    Imgproc.FONT_HERSHEY_PLAIN, fontScale, 2, baseLine);
            Location textSizeMm = camera.getUnitsPerPixel().multiply(size.width, size.height, 0., 0.)
                    .convertToUnits(LengthUnit.Millimeters);
            if (textSizeMm.getY() < 0.0) {
                textSizeMm = textSizeMm.multiply(1.0, -1.0, 0.0, 0.0);
            }
            final double minFontSizeMm = 0.6;
            if (textSizeMm.getY() < minFontSizeMm) {
                fontScale = minFontSizeMm / textSizeMm.getY();
                textSizeMm = textSizeMm.multiply(fontScale, fontScale, 0.0, 0.0);
            }
            double textSizePitchCount = textSizeMm.getLinearDistanceTo(nullLocation)/feederPocketPitchMm;
            int step;
            if (textSizePitchCount < 0.75) {
                step = 1;
            }
            else if (textSizePitchCount < 1.5) {
                step = 2;
            }
            else if (textSizePitchCount < 4) {
                step = 5;
            }
            else {
                // something must be wrong - feeder probably not set up correctly (yet)
                return;
            }
            // go through all the parts, step-wise 
            for (int i = step; i <= getPartsPerFeedCycle(); i += step) {
                String text = String.valueOf(i);
                Size textSize = Imgproc.getTextSize(text, Imgproc.FONT_HERSHEY_PLAIN, fontScale, 2, baseLine);

                Location partLocation = getPickLocation(i, calibratedVisionOffset)
                        .convertToUnits(LengthUnit.Millimeters);
                // TODO: go besides part
                Location textLocation = transformMachineToFeederLocation(partLocation, calibratedVisionOffset);
                textLocation = textLocation.add(new Location(LengthUnit.Millimeters, 0., -textSizeMm.getY()*0.25, 0., 0.));
                textLocation = transformFeederToMachineLocation(textLocation, calibratedVisionOffset)
                        .convertToUnits(LengthUnit.Millimeters);
                org.openpnp.model.Point p = VisionUtils.getLocationPixels(camera, textLocation);
                if (p.x > 0 && p.x < camera.getWidth() && p.y > 0 && p.y < camera.getHeight()) {
                    // roughly in the visible range - draw it
                    // determine the alignment based on where the text is located in relation to the pocket
                    double dx = textLocation.getX() - partLocation.getX();
                    double dy = textLocation.getY() - partLocation.getY();
                    // the alignment, in relation to the lower left corner of the text
                    double alignX, alignY;
                    if (Math.abs(dx) > Math.abs(dy)) {
                        // more horizontal displacement 
                        if (dx < 0) {
                            // to the left
                            alignX = -textSize.width;
                            alignY = textSize.height/2;
                        }
                        else {
                            // to the right
                            alignX = 0.;
                            alignY = textSize.height/2;
                        }
                    }
                    else {
                        // more vertical displacement
                        if (dy > 0) {
                            // above
                            alignX = -textSize.width/2;
                            alignY = 0.0;
                        }
                        else {
                            // below
                            alignX = -textSize.width/2;
                            alignY = textSize.height;
                        }
                    }
                    Imgproc.putText(mat, text, 
                            new org.opencv.core.Point(p.x + alignX, p.y + alignY), 
                            Imgproc.FONT_HERSHEY_PLAIN, 
                            fontScale, 
                            FluentCv.colorToScalar(color), 2, 0, false);
                }
            }
        }


        public FindFeatures invoke() throws Exception {
            List resultsList = null; 
            try {
                // in accordance with EIA-481 etc. we use all millimeters.
                Location mmScale = camera.getUnitsPerPixel().convertToUnits(LengthUnit.Millimeters);
                // reset the features
                holes = new ArrayList<>();
                lines = new ArrayList<>();

                if (calibrationTrigger == CalibrationTrigger.None) {
                    // No vision calibration wanted - just copy the pre-set locations
                    calibratedHole1Location = getHole1Location();
                    calibratedHole2Location = getHole2Location();
                    calibratedPickLocation  = getLocation();
                }
                else {
                    final double partPitchMinMm = 2;
                    final double sprocketHoleToPartMinMm = 3.5; // sprocket hole to part @ 8mm
                    final double sprocketHoleToPartGridMm = 2;  // +multiples of 2mm for wider tapes 
                    final double sprocketHoleDiameterPx = sprocketHoleDiameterMm/mmScale.getX();
                    final double sprocketHolePitchPx = sprocketHolePitchMm/mmScale.getX();
                    final double sprocketHoleTolerancePx = sprocketHoleToleranceMm/mmScale.getX(); 
                    // Grab the results
                    resultsList = pipeline.getExpectedResult(VisionUtils.PIPELINE_RESULTS_NAME)
                            .getExpectedModel(List.class);

                    // Convert eligible results into circles
                    List<CvStage.Result.Circle> results = new ArrayList<>();;
                    for (Object result : resultsList) {
                        if ((result) instanceof Result.Circle) {
                            Result.Circle circle = ((Result.Circle) result);
                            if (Math.abs(circle.diameter*mmScale.getX() - sprocketHoleDiameterMm) < sprocketHoleToleranceMm) {
                                results.add(circle);
                            }
                        }
                        else if ((result) instanceof RotatedRect) {
                            RotatedRect rect = ((RotatedRect) result);
                            double diameter = (rect.size.width+rect.size.height)/2.0;
                            if (Math.abs(rect.size.width*mmScale.getX() - sprocketHoleDiameterMm) < sprocketHoleToleranceMm
                                    && Math.abs(rect.size.height*mmScale.getX() - sprocketHoleDiameterMm) < sprocketHoleToleranceMm) {
                                results.add(new Result.Circle(rect.center.x, rect.center.y, diameter));
                            }
                        }
                        else if ((result) instanceof KeyPoint) {
                            KeyPoint keyPoint = ((KeyPoint) result);
                            results.add(new Result.Circle(keyPoint.pt.x, keyPoint.pt.y, sprocketHoleDiameterPx));
                        }
                    }

                    // collect the circles into a list of points
                    List<Point> points = new ArrayList<>();
                    for (Result.Circle circle : results) {
                        points.add(new Point(circle.x, circle.y));
                    }
                    List<Ransac.Line> ransacLines = Ransac.ransac(points, 100, sprocketHoleTolerancePx, sprocketHolePitchPx, sprocketHoleTolerancePx);
                    // Get the best line within the calibration tolerance
                    Ransac.Line bestLine = null;
                    Location bestUnitVector = null;
                    double bestDistanceMm = Double.MAX_VALUE;
                    for (Ransac.Line line : ransacLines) {
                        Point a = line.a;
                        Point b = line.b;

                        Location aLocation = VisionUtils.getPixelLocation(camera, a.x, a.y);
                        Location bLocation = VisionUtils.getPixelLocation(camera, b.x, b.y);

                        // Checks the distance to the line.
                        double distanceMm = camera.getLocation().convertToUnits(LengthUnit.Millimeters).getLinearDistanceToLineSegment(aLocation, bLocation);
                        if (distanceMm < (autoSetupMode == FindFeaturesMode.CalibrateHoles ? calibrationToleranceMm : bestDistanceMm)) {
                            // Take the first line that is close enough, as the lines are ordered by length (descending).
                            // In autoSetupMode take the closest line.
                            bestLine = line;
                            bestUnitVector = aLocation.unitVectorTo(bLocation);
                            bestDistanceMm = distanceMm;
                            lines.add(bestLine);
                            break;
                        }
                    }

                    if (autoSetupMode != null) {
                        if (bestLine == null) {
                            throw new Exception("No line of sprocket holes can be recognized"); 
                        }
                    }
                    if (bestLine != null) {
                        // Filter the circles by distance from the resulting line
                        for (Result.Circle circle : results) {
                            Point p = new Point(circle.x, circle.y);
                            if (FluentCv.pointToLineDistance(bestLine.a, bestLine.b, p) <= sprocketHoleTolerancePx) {
                                holes.add(circle);
                            }
                        }

                        // Sort holes by distance from camera center.
                        Collections.sort(holes, new Comparator<Result.Circle>() {
                            @Override
                            public int compare(Result.Circle o1, Result.Circle o2) {
                                double d1 = VisionUtils.getPixelLocation(camera, o1.x, o1.y).getLinearDistanceTo(camera.getLocation());
                                double d2 = VisionUtils.getPixelLocation(camera, o2.x, o2.y).getLinearDistanceTo(camera.getLocation());
                                return Double.compare(d1, d2);
                            }
                        });

                        if (autoSetupMode  == FindFeaturesMode.FromPickLocationGetHoles) {
                            // because we sorted the holes by distance, the first two are our holes 1 and 2
                            if (holes.size() < 2) {
                                throw new Exception("At least two sprocket holes need to be recognized"); 
                            }
                            calibratedHole1Location = VisionUtils.getPixelLocation(camera, holes.get(0).x, holes.get(0).y)
                                    .convertToUnits(LengthUnit.Millimeters);
                            calibratedHole2Location = VisionUtils.getPixelLocation(camera, holes.get(1).x, holes.get(1).y)
                                    .convertToUnits(LengthUnit.Millimeters);
                            Location partLocation = camera.getLocation().convertToUnits(LengthUnit.Millimeters);
                            double angle1 = Math.atan2(calibratedHole1Location.getY()-partLocation.getY(), calibratedHole1Location.getX()-partLocation.getX());
                            double angle2 = Math.atan2(calibratedHole2Location.getY()-partLocation.getY(), calibratedHole2Location.getX()-partLocation.getX());
                            double angleDiff = angleNorm180((angle2-angle1)*180/Math.PI);
                            if (angleDiff > 0) {
                                // The holes 1 and 2 must appear counter-clockwise from the part location, swap them! 
                                Location swap = calibratedHole2Location;
                                calibratedHole2Location = calibratedHole1Location;
                                calibratedHole1Location = swap;
                            }
                            if (calibratedHole1Location.unitVectorTo(calibratedHole2Location)
                                    .dotProduct(bestUnitVector).getValue() < 0.0) {
                                // turn the unite vector around
                                bestUnitVector = bestUnitVector.multiply(-1.0, -1.0, 0, 0);
                            }
                            // determine the correct transformation
                            double angleTape = Math.atan2(bestUnitVector.getY(), bestUnitVector.getX())*180.0/Math.PI;
                            // preliminary pick location
                            calibratedPickLocation = camera.getLocation()
                                    .derive(getLocation(), false, false, true, false) // previous Z
                                    .derive(null,  null, null, angleTape); // preliminary feeeder orientation
                        }
                        else {
                            // find the two holes matching 
                            for (Result.Circle hole : holes) {
                                Location l = VisionUtils.getPixelLocation(camera, hole.x, hole.y)
                                        .convertToUnits(LengthUnit.Millimeters);
                                double dist1Mm = l.getLinearDistanceTo(getHole1Location()); 
                                double dist2Mm = l.getLinearDistanceTo(getHole2Location()); 
                                if (dist1Mm < calibrationToleranceMm && dist1Mm < dist2Mm) {
                                    calibratedHole1Location = l;
                                }
                                else if (dist2Mm < calibrationToleranceMm && dist2Mm < dist1Mm) {
                                    calibratedHole2Location = l;
                                }
                            }
                            if (calibratedHole1Location == null || calibratedHole2Location == null) {
                                if (autoSetupMode  == FindFeaturesMode.CalibrateHoles) {
                                    throw new Exception("The two reference sprocket holes cannot be recognized"); 
                                }
                            }
                            else {
                                if (calibratedHole1Location.unitVectorTo(calibratedHole2Location)
                                        .dotProduct(bestUnitVector).getValue() < 0.0) {
                                    // turn the unit vector around
                                    bestUnitVector = bestUnitVector.multiply(-1.0, -1.0, 0, 0);
                                }
                                if (snapToAxis) {
                                    if (Math.abs(bestUnitVector.getX()) > Math.abs(bestUnitVector.getY())*5) {
                                        // close enough, snap to X
                                        bestUnitVector = new Location(LengthUnit.Millimeters, Math.signum(bestUnitVector.getX()), 0, 0, 0);
                                    }
                                    else if (Math.abs(bestUnitVector.getY()) > Math.abs(bestUnitVector.getX())*5) {
                                        // close enough, snap to Y
                                        bestUnitVector = new Location(LengthUnit.Millimeters, 0, Math.signum(bestUnitVector.getY()), 0, 0);
                                    }
                                }
                                // determine the correct transformation
                                double angleTape = Math.atan2(bestUnitVector.getY(), bestUnitVector.getX())*180.0/Math.PI;
                                // the new calibration target is really the mid-point
                                Location midPoint = calibratedHole1Location.add(calibratedHole2Location).multiply(0.5, 0.5, 0, 0);
                                // but let's project that back to the real hole positions with nominal pitch (undistorted by the camera lens and Z parallax)
                                double distanceHolesMm = Math.round(calibratedHole1Location.getLinearDistanceTo(calibratedHole2Location)
                                        /sprocketHolePitchMm)*sprocketHolePitchMm;
                                calibratedHole1Location = midPoint.subtract(bestUnitVector.multiply(distanceHolesMm*0.5, distanceHolesMm*0.5, 0, 0));
                                calibratedHole2Location = midPoint.add(bestUnitVector.multiply(distanceHolesMm*0.5, distanceHolesMm*0.5, 0, 0));
                                Logger.trace("[ReferencePushPullFeeder] calibrated hole locations are: " + calibratedHole1Location + ", " +calibratedHole2Location);
                                if (autoSetupMode  == FindFeaturesMode.CalibrateHoles) {
                                    // get the current pick location relative to hole 1
                                    Location pickLocation = getLocation().convertToUnits(LengthUnit.Millimeters);
                                    Location relativePickLocation = pickLocation
                                            .subtract(getHole1Location());
                                    // rotate from old angle 
                                    relativePickLocation =  relativePickLocation.rotateXy(-pickLocation.getRotation())
                                            .derive(null, null, null, 0.0);
                                    // normalize to a nominal local pick location according to EIA 481
                                    if (normalizePickLocation) {
                                        relativePickLocation = new Location(LengthUnit.Millimeters,
                                                Math.round(relativePickLocation.getX()/partPitchMinMm)*partPitchMinMm,
                                                -sprocketHoleToPartMinMm+Math.round((relativePickLocation.getY()+sprocketHoleToPartMinMm)/sprocketHoleToPartGridMm)*sprocketHoleToPartGridMm,
                                                0, 0);
                                    }
                                    // calculate the new pick location with the new hole 1 location and tape angle 
                                    calibratedPickLocation = calibratedHole1Location.add(relativePickLocation.rotateXy(angleTape))
                                            .derive(null, null, pickLocation.getZ(), angleTape);
                                }
                            }
                        }

                        if (calibratedHole1Location != null && calibratedPickLocation != null) {
                            // we have our calibrated locations
                            // Get the calibrated vision offset (with Z always 0)
                            calibratedVisionOffset = getLocation()
                                    .subtractWithRotation(calibratedPickLocation)
                                    .derive(null, null, 0.0, null);
                            Logger.debug("calibrated vision offset is: " + calibratedVisionOffset + ", length is: "+calibratedVisionOffset.getLinearLengthTo(nullLocation));

                            // Add tick marks for show
                            if (calibratedPickLocation != null) {
                                org.openpnp.model.Point a;
                                org.openpnp.model.Point b;
                                Location tick = new Location(LengthUnit.Millimeters, -bestUnitVector.getY(), bestUnitVector.getX(), 0, 0);
                                a = VisionUtils.getLocationPixels(camera, calibratedPickLocation.subtract(tick));
                                b = VisionUtils.getLocationPixels(camera, calibratedPickLocation.add(tick));
                                lines.add(new Ransac.Line(new Point(a.x, a.y), new Point(b.x, b.y)));
                                a = VisionUtils.getLocationPixels(camera, calibratedPickLocation.subtract(bestUnitVector));
                                b = VisionUtils.getLocationPixels(camera, calibratedPickLocation.add(bestUnitVector));
                                lines.add(new Ransac.Line(new Point(a.x, a.y), new Point(b.x, b.y)));
                                Logger.debug("calibrated pick location is: " + calibratedPickLocation);
                            }
                        }
                    }
                }

                Result ocrStageResult = pipeline.getResult("OCR"); 
                if (ocrStageResult != null) {
                    detectedOcrModel = (SimpleOcr.OcrModel) ocrStageResult.model;
                }

                if (showResultMilliseconds > 0) {
                    // Draw the result onto the pipeline image.
                    Mat resultMat = pipeline.getWorkingImage().clone();
                    drawHoles(resultMat, getHoles(), Color.green);
                    drawLines(resultMat, getLines(), new Color(0, 0, 255));
                    drawPartNumbers(resultMat, Color.orange);
                    drawOcrText(resultMat, Color.orange);

                    if (Logger.getLevel() == org.pmw.tinylog.Level.DEBUG || Logger.getLevel() == org.pmw.tinylog.Level.TRACE) {
                        File file = Configuration.get().createResourceFile(getClass(), "push-pull-feeder", ".png");
                        Imgcodecs.imwrite(file.getAbsolutePath(), resultMat);
                    }
                    BufferedImage showResult = OpenCvUtils.toBufferedImage(resultMat);
                    resultMat.release();
                    MainFrame.get().getCameraViews().getCameraView(camera)
                    .showFilteredImage(showResult, showResultMilliseconds);
                }
            }
            catch (ClassCastException e) {
                throw new Exception("Unrecognized result type (should be Result.Circle, RotatedRect, KeyPoint): " + resultsList);
            }
            return this;
        }

        private double angleNorm180(double angle) {
            while (angle > 180) {
                angle -= 360;
            }
            while (angle < -180) {
                angle += 360;
            }
            return angle;
        }
    }

    public void showFeatures() throws Exception {
        Camera camera = getCamera();
        try (CvPipeline pipeline = getCvPipeline(camera, true, true, true)) {

            // Process vision and show feature without applying anything
            pipeline.process();
            new FindFeatures(camera, pipeline, 2000, null).invoke();
        }
    }

    public void autoSetup() throws Exception {
        Camera camera = getCamera();
        // First preliminary smart clone to get a pipeline from the most suitable template.
        if (getTemplateFeeder(null) != null) {
            smartClone(null, false, false, false, true);
        }
        if (calibrationTrigger == CalibrationTrigger.None) {
            // Just assume the user wants it now 
            setCalibrationTrigger(CalibrationTrigger.UntilConfident);
        }

        try (CvPipeline pipeline = getCvPipeline(camera, true, true, true)) {
            // Process vision and get some features 
            pipeline.process();
            FindFeatures feature = new FindFeatures(camera, pipeline, 2000, FindFeaturesMode.FromPickLocationGetHoles)
                    .invoke();
            // Store the initial vision based results
            setLocation(feature.calibratedPickLocation);
            setHole1Location(feature.calibratedHole1Location);
            setHole2Location(feature.calibratedHole2Location);
            // Second preliminary smart clone to get pipeline, OCR region etc. from a template, 
            // this time with proper transformation. This may again be overwritten if
            // OCR recognizes the proper part.
            if (getTemplateFeeder(null) != null) {
                smartClone(null, true, true, true, true);
            }
            // As we've changed all this -> reset any stats
            resetCalibrationStatistics();
            // Now run a sprocket hole calibration, make sure to change the part (not swap it)
            performVisionOperations(camera, pipeline, true, true, false, OcrWrongPartAction.ChangePart, false, null);
            // Move the camera back to the pick location
            MovableUtils.moveToLocationAtSafeZ(camera, getLocation());
            MovableUtils.fireTargetedUserAction(camera);
        }
    }

    public List<ReferencePushPullFeeder> getPushPullFeedersFromPool(List<Feeder> pool) {
        // Get all the feeders with the right type.
        List<ReferencePushPullFeeder> list = new ArrayList<>();
        for (Feeder feeder : pool) {
            if (feeder instanceof ReferencePushPullFeeder) {
                ReferencePushPullFeeder pushPullFeeder = (ReferencePushPullFeeder) feeder;
                list.add(pushPullFeeder);
            }
        }
        return list;
    }

    public List<ReferencePushPullFeeder> getAllPushPullFeeders() {
        return getPushPullFeedersFromPool(Configuration.get().getMachine().getFeeders());
    }

    public Length getTapeWidth() {
        // infer the tape width 
        Location hole1Location = transformMachineToFeederLocation(getHole1Location(), null)
                .convertToUnits(LengthUnit.Millimeters);
        final double partToSprocketHoleHalfTapeWidthDiffMm = 0.5; // deducted from EIA-481
        double tapeWidth = Math.round(hole1Location.getY()+partToSprocketHoleHalfTapeWidthDiffMm)*2;
        return new Length(tapeWidth, LengthUnit.Millimeters);
    }

    protected org.openpnp.model.Package getPartPackage() {
        if (getPart() != null) {
            return getPart().getPackage();
        }
        return null;
    }

    protected boolean isOnSameRowLocation(ReferencePushPullFeeder feederTemplate) {
        Location delta = getLocation()
                .convertToUnits(LengthUnit.Millimeters)
                .subtract(feederTemplate.getLocation());
        if (Math.abs(delta.getZ()) < rowZLocationToleranceMm) {
            if (Math.abs(delta.getX()) < rowLocationToleranceMm) {
                return true;
            }
            if (Math.abs(delta.getY()) < rowLocationToleranceMm) {
                return true;
            }
        }
        return false;
    }

    /*    protected boolean matchesTapeSettings(ReferencePushPullFeeder other) {
        // the tape/feed geometry must match
        if (!getFeedPitch().equals(other.getFeedPitch())) {
            return false;
        }
        if (!getTapeWidth().equals(other.getTapeWidth())) {
            return false;
        }
        if (!getPartPitch().equals(other.getPartPitch())) {
            return false;
        }
        if (getFeedMultiplier() != other.getFeedMultiplier()) {
            return false;
        }
        double hole1RelativeDistanceMm = transformMachineToFeederLocation(getHole1Location(), null).convertToUnits(LengthUnit.Millimeters)
                .getLinearDistanceTo(other.transformMachineToFeederLocation(other.getHole1Location(), null));
        if (hole1RelativeDistanceMm > sprocketHoleToleranceMm) {
            return false;
        }
        return true;
    }
     */

    static boolean compatiblePartPackages(Part part1, Part part2) {
        if (part1 == null) {
            return false;
        }
        if (part2 == null) {
            return false;
        }

        org.openpnp.model.Package package1 = part1.getPackage();
        org.openpnp.model.Package package2 = part2.getPackage();
        if (package1 == package2) {
            return true;
        }
        if ((package1.getTapeSpecification() != null && !package1.getTapeSpecification().isEmpty())
                && package1.getTapeSpecification().equals(package2.getTapeSpecification())) {
            return true;
        }
        return false;
    }

    public ReferencePushPullFeeder getTemplateFeeder(Part compatiblePart) {
        List<ReferencePushPullFeeder> list = getAllPushPullFeeders();

        Part comparePart = compatiblePart == null ? getPart() : compatiblePart;
        // Rank the feeders by similarity.
        Collections.sort(list, new Comparator<ReferencePushPullFeeder>() {
            @Override
            public int compare(ReferencePushPullFeeder feeder1, ReferencePushPullFeeder feeder2)  {
                int diff; 
                // compatible parts/packages favored
                diff = (compatiblePartPackages(comparePart, feeder1.getPart())?0:1) - (compatiblePartPackages(comparePart, feeder2.getPart())?0:1);
                if (diff != 0) {
                    return diff;
                }
                // template is favored
                diff = (feeder1.isUsedAsTemplate()?0:1) - (feeder2.isUsedAsTemplate()?0:1);
                if (diff != 0) {
                    return diff;
                }
                // same feed pitch is favored
                diff = (getFeedPitch().equals(feeder1.getFeedPitch())?0:1) - (getFeedPitch().equals(feeder2.getFeedPitch())?0:1);
                if (diff != 0) {
                    return diff;
                }
                // same tape width is favored
                diff = (getTapeWidth().equals(feeder1.getTapeWidth())?0:1) - (getTapeWidth().equals(feeder2.getTapeWidth())?0:1);
                if (diff != 0) {
                    return diff;
                }
                // same part pitch is favored
                diff = (getPartPitch().equals(feeder1.getPartPitch())?0:1) - (getPartPitch().equals(getPartPitch())?0:1);
                if (diff != 0) {
                    return diff;
                }
                // same row is favored
                diff = (isOnSameRowLocation(feeder1)?0:1) - (isOnSameRowLocation(feeder2)?0:1);
                if (diff != 0) {
                    return diff;
                }
                // enabled is favored
                diff = (feeder1.isEnabled()?0:1) - (feeder2.isEnabled()?0:1);
                if (diff != 0) {
                    return diff;
                }

                // between equally good feeders, take the closer one
                return new Double(feeder1.getLocation().convertToUnits(LengthUnit.Millimeters).getLinearDistanceTo(getLocation()))
                        .compareTo(feeder2.getLocation().convertToUnits(LengthUnit.Millimeters).getLinearDistanceTo(getLocation()));
            }
        });

        for (ReferencePushPullFeeder templateFeeder : list) {
            if (templateFeeder.getPart() != null && templateFeeder != this) { 
                if (compatiblePart == null || compatiblePartPackages(compatiblePart, templateFeeder.getPart())) {
                    // the first ranking does it  
                    return templateFeeder;
                }
            }
        }
        return null;
    }

    public List<ReferencePushPullFeeder> getCompatibleFeeders() {
        List<ReferencePushPullFeeder> list = new ArrayList<>();
        for (ReferencePushPullFeeder feeder : getAllPushPullFeeders()) {
            if (feeder.getPart() != null && feeder != this) { 
                if (ReferencePushPullFeeder.compatiblePartPackages(getPart(), feeder.getPart())) {
                    list.add(feeder);
                }
            }
        }
        return list;
    }

    public String getCloneTemplateStatus() {
        Part part = getPart();
        String status = "<span>";
        if (isUsedAsTemplate()) {
            status += "Clones to ";
            int n = 0;
            for (ReferencePushPullFeeder targetFeeder : getCompatibleFeeders()) {
                if (targetFeeder.getPart() != null) {
                if (n++ > 0) {
                    status += ",<br/>";
                }
                status += targetFeeder.getName()+" "+targetFeeder.getPart().getId();
            }
            }
            status += n == 0 ? "none." : " (Count: "+n+")";
        }
        else {
            ReferencePushPullFeeder templateFeeder = getTemplateFeeder(null);
            if (templateFeeder != null) {
                status += "<strong>"+templateFeeder.getName()+"</strong>";
                if (templateFeeder.getPart() != null) {
                    status += " with part <strong>"+templateFeeder.getPart().getId()+"</strong>";
                }
                if (part != null 
                        && compatiblePartPackages(part, templateFeeder.getPart())) { 
                    org.openpnp.model.Package package1 = part.getPackage();
                    if (package1 != null) {
                        if (package1.getTapeSpecification() != null && !package1.getTapeSpecification().isEmpty()) {
                            status += " selected by common tape & reel specification <strong>"+package1.getTapeSpecification()+"</strong>";
                        }
                        else {
                            status += " selected by common package <strong>"+package1.getId()+"</strong>";
                        }
                    }
                }
                else {
                    status += " selected as partial match.<br/>"
                            + "<strong style=\"color:red\">Tape & reel specifications/packages are incompatible, settings must be reviewed.</strong>";
                }
            }
            else {
                status += "<strong>None found</strong>";
            }
        }
        status += "</span>";
        return status;
    }

    public void setCloneTemplateStatus(String cloneTemplateStatus) {
        // does nothing
        firePropertyChange("cloneTemplateStatus", cloneTemplateStatus, getCloneTemplateStatus());
    }

    public void smartClone(Part compatiblePart, 
            boolean cloneLocationSettings, boolean cloneTapeSettings, boolean clonePushPullSettings, boolean cloneVisionSettings) throws Exception {
        // get us the best template feeder
        ReferencePushPullFeeder templateFeeder = getTemplateFeeder(compatiblePart);
        if (templateFeeder == null) {
            if (compatiblePart == null) {
                throw new Exception("Feeder "+getName()+": No suitable template feeder found to clone."); 
            }
            else {
                throw new Exception("Feeder "+getName()+": No template feeder found to clone for part "+compatiblePart.getId()+" compatibility.");
            }
        }
        cloneFeederSettings(cloneLocationSettings, cloneTapeSettings, clonePushPullSettings, cloneVisionSettings,
                templateFeeder);
    }

    public void cloneFeederSettings(boolean cloneLocationSettings, boolean cloneTapeSettings, boolean clonePushPullSettings,
            boolean cloneVisionSettings, ReferencePushPullFeeder templateFeeder)
                    throws CloneNotSupportedException {
        if (cloneLocationSettings) {
            // just the Z from the location
            setLocation(getLocation().derive(templateFeeder.getLocation(), false, false, true, false));
            // options
            setNormalizePickLocation(templateFeeder.isNormalizePickLocation());
            setSnapToAxis(templateFeeder.isSnapToAxis());
        }
        if (cloneTapeSettings) {
            // Tape and feed spec
            setPartPitch(templateFeeder.getPartPitch());
            setRotationInFeeder(templateFeeder.getRotationInFeeder());
            setFeedPitch(templateFeeder.getFeedPitch());
            setFeedMultiplier(templateFeeder.getFeedMultiplier());
            // reset
            setFeedCount(0);
        }
        if (clonePushPullSettings) {
            // clone the actuators
            setActuatorName(templateFeeder.getActuatorName());
            setPeelOffActuatorName(templateFeeder.getPeelOffActuatorName());
            // clone all the speeds
            setFeedSpeedPush1(templateFeeder.getFeedSpeedPush1());
            setFeedSpeedPush2(templateFeeder.getFeedSpeedPush2());
            setFeedSpeedPush3(templateFeeder.getFeedSpeedPush3());
            setFeedSpeedPushEnd(templateFeeder.getFeedSpeedPushEnd());
            setFeedSpeedPull3(templateFeeder.getFeedSpeedPull3());
            setFeedSpeedPull2(templateFeeder.getFeedSpeedPull2());
            setFeedSpeedPull1(templateFeeder.getFeedSpeedPull1());
            setFeedSpeedPull0(templateFeeder.getFeedSpeedPull0());
            // clone the switches
            setIncludedPush1(templateFeeder.isIncludedPush1());
            setIncludedPush2(templateFeeder.isIncludedPush2());
            setIncludedPush3(templateFeeder.isIncludedPush3());
            setIncludedPushEnd(templateFeeder.isIncludedPushEnd());
            setIncludedPull3(templateFeeder.isIncludedPull3());
            setIncludedPull2(templateFeeder.isIncludedPull2());
            setIncludedPull1(templateFeeder.isIncludedPull1());
            setIncludedPull0(templateFeeder.isIncludedPull0());
            setIncludedMulti0(templateFeeder.isIncludedMulti0());
            setIncludedMulti1(templateFeeder.isIncludedMulti1());
            setIncludedMulti2(templateFeeder.isIncludedMulti2());
            setIncludedMulti3(templateFeeder.isIncludedMulti3());
            setIncludedMultiEnd(templateFeeder.isIncludedMultiEnd());
        }
        if (cloneVisionSettings) {
            // other settings
            setCalibrationTrigger(templateFeeder.getCalibrationTrigger());
            setPrecisionWanted(templateFeeder.getPrecisionWanted());
            setOcrFontName(templateFeeder.getOcrFontName());
            setOcrFontSizePt(templateFeeder.getOcrFontSizePt());
            setOcrWrongPartAction(templateFeeder.getOcrWrongPartAction());
            setOcrDiscoverOnJobStart(templateFeeder.isOcrDiscoverOnJobStart());
            setOcrStopAfterWrongPart(templateFeeder.isOcrStopAfterWrongPart());
            // reset statistics
            resetCalibration();
            resetCalibrationStatistics();
            setFeedCount(0);
            // clone the pipeline
            setPipeline(templateFeeder.getPipeline().clone());
        }
        // now transform over all the locations
        setFeederLocation(getTransform(null), false, true, true, templateFeeder);
    }

    protected static Location relocatedLocation(Location location, Location oldTransform, Location newTransform) {
        if (location.equals(nullLocation)) {
            // a location with all zeroes is assumed as uninitialized 
            return location;
        }
        else {
            Location feederLocalLocation = backwardTransform(location, oldTransform);
            location = forwardTransform(feederLocalLocation, newTransform);
            return location;
        }
    }
    protected static Location relocatedXyLocation(Location location, Location oldTransform, Location newTransform) {
        // disregard Z and Rotation
        return relocatedLocation(location.multiply(1.0, 1.0, 0.0, 0.0), oldTransform, newTransform);
    }
    protected static Location relocatedXyzLocation(Location location, Location oldTransform, Location newTransform) {
        // disregard Rotation
        return relocatedLocation(location.multiply(1.0, 1.0, 1.0, 0.0), oldTransform, newTransform);
    }

    protected void setFeederLocation(Location newTransform, 
            boolean primary, boolean pushPull, boolean vision, 
            ReferencePushPullFeeder templateFeeder) {
        // Relocate the feeder to match the given new transformation.
        Location oldTransform = templateFeeder.getTransform(null);
        if (primary) {
            setHole1Location(relocatedXyLocation(templateFeeder.getHole1Location(), oldTransform, newTransform));
            setHole2Location(relocatedXyLocation(templateFeeder.getHole2Location(), oldTransform, newTransform));
        }
        if (pushPull) {
            setFeedStartLocation(relocatedXyzLocation(templateFeeder.getFeedStartLocation(), oldTransform, newTransform));
            setFeedMid1Location(relocatedXyzLocation(templateFeeder.getFeedMid1Location(), oldTransform, newTransform));
            setFeedMid2Location(relocatedXyzLocation(templateFeeder.getFeedMid2Location(), oldTransform, newTransform));
            setFeedMid3Location(relocatedXyzLocation(templateFeeder.getFeedMid3Location(), oldTransform, newTransform));
            setFeedEndLocation(relocatedXyzLocation(templateFeeder.getFeedEndLocation(), oldTransform, newTransform));
        }
        if (vision) {
            if (templateFeeder.getOcrRegion()!= null) {
                setOcrRegion(templateFeeder.getOcrRegion()
                        .rotateXy(newTransform.getRotation()-oldTransform.getRotation()));
            }
        }
        if (primary) {
            // finally and only now set the new pick location (in case some transformations happens in the getters/setters in the future)
            setLocation(relocatedLocation(templateFeeder.getLocation(), oldTransform, newTransform));
        }
    }
    protected void relocateFeeder(Location newTransform) {
        // relocate from itself
        setFeederLocation(newTransform, true, true, true, this);
    }
    protected void swapOutFeeders(ReferencePushPullFeeder other) {
        // Swap out two feeders' locations.
        Location transform1 = this.getTransform(null); 
        Location transform2 = other.getTransform(null);
        this.relocateFeeder(transform2);
        other.relocateFeeder(transform1);
    }

    protected void triggerOcrAction(SimpleOcr.OcrModel ocrModel, OcrWrongPartAction ocrAction, boolean ocrStop,
            StringBuilder report) throws Exception {
        if (ocrAction == OcrWrongPartAction.None && ! ocrStop) {
            return; 
        }

        Part ocrPart = OcrUtil.identifyDetectedPart(ocrModel, this);
        Part currentPart = getPart();
        if (currentPart == null) {
            // No part set yet 
            Logger.trace("OCR detected part in feeder "+getId()+", OCR part "+ocrPart.getId());
            setOcrDetectedPart(ocrPart, true);
        }
        else if (ocrPart != null && ocrPart != currentPart) {
            // Wrong part selected in feeder
            Logger.trace("OCR detected wrong part in slot of feeder "+getName()
            +", current part "+currentPart.getId()+" != OCR part "+ocrPart.getId());
            ReferencePushPullFeeder otherFeeder = null;
            for (ReferencePushPullFeeder feeder : getAllPushPullFeeders()) {
                if (feeder.getPart() == ocrPart) {
                    otherFeeder = feeder;
                    Logger.trace("other feeder "+feeder.getName()
                    +" has OCR detected part "+ocrPart.getId());
                    break;
                }
            }
            if (ocrAction == OcrWrongPartAction.SwapFeeders) {
                if (otherFeeder == null) {
                    throw new Exception("OCR detected part "+ocrPart.getId()+" in slot of feeder "+getName()
                    +" is not present in any other feeder. Cannot swap out feeders.");
                }
                swapOutFeeders(otherFeeder);
                otherFeeder.setEnabled(true);
            }
            if (ocrAction == OcrWrongPartAction.SwapOrCreate) {
                if (otherFeeder == null) {
                    // no other feeder has the OCR part -> create a new one
                    Location newLocation =  getLocation();
                    otherFeeder = createNewAtLocation(newLocation, ocrPart, this);
                    if (compatiblePartPackages(ocrPart, currentPart)) {
                        // compatible parts, clone settings from this one
                        otherFeeder.cloneFeederSettings(true, true, true, true, this);
                    }
                    else {
                        // incompatible parts, do a smart clone
                        otherFeeder.smartClone(ocrPart, true, true, true, true);
                    }
                    // disable this one
                    setEnabled(false);
                    // TODO: the two feeders now sit on top of each other - move this one away?
                }
                else {
                    swapOutFeeders(otherFeeder);
                }
            }
            if (ocrAction == OcrWrongPartAction.ChangePart) {
                setOcrDetectedPart(ocrPart, false);
            }
            else if (ocrAction == OcrWrongPartAction.ChangePartAndClone) {
                setOcrDetectedPart(ocrPart, true);
            }
            if (ocrStop) {
                throw new Exception("OCR detected different part in feeder "+getName()
                +", current part "+currentPart.getId()+" vs. OCR part "+ocrPart.getId()+". Action performed: "+ocrAction.toString()+". Please review.");
            }
            else if (report != null) {
                report.append("<p>Feeder "+getName()
                        +": current part "+currentPart.getId()+", OCR part "+ocrPart.getId()+". Action performed: "+ocrAction.toString()+".</p>");
            }
        }
    }

    public ReferencePushPullFeeder createNewAtLocation(Location newLocation, Part part, ReferencePushPullFeeder templateFeeder)
            throws Exception {
        ReferencePushPullFeeder feeder;
        feeder = new ReferencePushPullFeeder();
        feeder.setPart(part != null ? part : Configuration.get().getParts().get(0));
        feeder.setFeederLocation(newLocation, true, true, true, templateFeeder);
        feeder.setEnabled(isEnabled());
        // add to machine
        Configuration.get().getMachine().addFeeder(feeder);
        return feeder;
    }

    public ReferencePushPullFeeder createNewInRow()
            throws Exception {
        double bestDistanceMm = Double.MAX_VALUE;
        ReferencePushPullFeeder closestFeeder = null;
        for (ReferencePushPullFeeder feeder : getAllPushPullFeeders()) {
            if (feeder != this && feeder.getPart() != null) {
                double distanceMm = feeder.getLocation().convertToUnits(LengthUnit.Millimeters)
                        .getLinearDistanceTo(this.getLocation());
                if (closestFeeder == null 
                        || distanceMm < bestDistanceMm) {
                    bestDistanceMm = distanceMm;
                    closestFeeder = feeder;
                }
            }
        }
        // the default row unit assumption is the 3D printed feeder that was developed together with this feeder class 
        // adding +8mm to the tape width.  A clockwise around the table arrangement is assumed.
        Location rowUnit = transformFeederToMachineLocation(new Location(LengthUnit.Millimeters, 
                0, 
                -getTapeWidth().convertToUnits(LengthUnit.Millimeters).getValue() - 8.0, // it is "down" in tape orientation
                0, 0), null)
                .subtract(getLocation());
        // but if we have another feeder, the row unit is properly calculated
        if (closestFeeder != null) {
            rowUnit = getLocation().subtract(closestFeeder.getLocation()).convertToUnits(LengthUnit.Millimeters);
            if (isSnapToAxis()) {
                if (Math.abs(rowUnit.getX()) > rowLocationToleranceMm && Math.abs(rowUnit.getY()) <= rowLocationToleranceMm) {
                    // row along X axis -> snap to it
                    rowUnit = rowUnit.multiply(1.0, 0.0, 0.0, 0.0);
                }
                else if (Math.abs(rowUnit.getY()) > rowLocationToleranceMm && Math.abs(rowUnit.getX()) <= rowLocationToleranceMm) {
                    // row along Y axis -> snap to it
                    rowUnit = rowUnit.multiply(0.0, 1.0, 0.0, 0.0);
                }
                else {
                    throw new Exception("Closest feeder "+closestFeeder.getName()+" "+closestFeeder.getPart().getId()+" does not form a row in X and Y");
                }
            }
        }
        Location newLocation = getLocation().add(rowUnit);
        ReferencePushPullFeeder newFeeder = createNewAtLocation(newLocation, null, this);
        newFeeder.cloneFeederSettings(true, true, true, true, this);
        return newFeeder;
    }


    protected void setOcrDetectedPart(Part ocrPart, boolean clone) throws Exception {
        if (isUsedAsTemplate()) {
            if (!compatiblePartPackages(ocrPart, getPart())) {
                throw new Exception("Feeder "+getName()+" is used as a template and can only be OCR-assigned parts with same tape specification or package.");
            }
            setPart(ocrPart);
        }
        else {
            setPart(ocrPart);
            if (clone) {
                smartClone(ocrPart, true, true, true, true);
            }
        }
    }

    @Override
    public Location getJobPreparationLocation() {
        if (isOcrDiscoverOnJobStart() && visionOffset == null) {
            return getPickLocation(0, null);
        }
        else {
            return null;
        }
    }

    @Override
    public void prepareForJob(boolean visit) throws Exception {
        super.prepareForJob(visit);
        if (visit && isOcrDiscoverOnJobStart() && visionOffset == null) {
            // Check the part in the feeder using OCR, this also calibrates the feeder.
            // Note, we cannot change the parts at this point, it is too late in the Job Process, so we always stop.
            performOcr(OcrWrongPartAction.None, true, null);
        }
    }

    public void performOcrOnFeederList(List<ReferencePushPullFeeder> ocrFeederList, 
            OcrWrongPartAction ocrAction, boolean ocrStop, StringBuilder report) throws Exception {
        // Note, we want to be able to swap out feeders' locations while doing the OCR process, so we need 
        // to plan the machine travel by locations rather than by the feeders themselves. We will later search 
        // for the feeder by location.
        List<Location> feederLocationList = new ArrayList<>();
        for (ReferencePushPullFeeder feeder : ocrFeederList) {
            feederLocationList.add(feeder.getPickLocation(0, null).convertToUnits(LengthUnit.Millimeters)); // Btw, convert to mm
        }

        // Use a Travelling Salesman algorithm to optimize the path to actuate all the feeder covers.
        TravellingSalesman<Location> tsm = new TravellingSalesman<>(
                feederLocationList, 
                new TravellingSalesman.Locator<Location>() { 
                    @Override
                    public Location getLocation(Location locatable) {
                        return locatable;
                    }
                }, 
                // start from current location
                getCamera().getLocation(), 
                // no particular end location
                null);

        // Solve it (using the default heuristics).
        tsm.solve();

        // Finally perform the feeders OCR along the travel path.
        for (Location location : tsm.getTravel()) {
            // Search the feeder currently at this location (it might have been swapped out by the OCR)
            for (ReferencePushPullFeeder ocrFeeder : ocrFeederList) {
                if (location.getLinearDistanceTo(ocrFeeder.getPickLocation(0, null)) < calibrationToleranceMm) {
                    ocrFeeder.performOcr(
                            ocrAction != null ? ocrAction : ocrFeeder.getOcrWrongPartAction(),
                                    ocrAction != null ? ocrStop : ocrFeeder.isOcrStopAfterWrongPart(),
                                            report);
                    break;
                }
            }
        }
    }

    public void performOcrOnAllFeeders(OcrWrongPartAction ocrAction, boolean ocrStop, StringBuilder report) throws Exception { 
        // Filter the feeders needing OCR
        List<ReferencePushPullFeeder> ocrFeederList = new ArrayList<>(); 
        for (ReferencePushPullFeeder feeder : getAllPushPullFeeders()) {
            if (feeder.isEnabled() && (feeder.getOcrWrongPartAction() != OcrWrongPartAction.None || isOcrStopAfterWrongPart())) {
                ocrFeederList.add(feeder);
            }
        }
        if (ocrFeederList.size() == 0) {
            throw new Exception("No enabled feeder with OCR found.");
        }
        // Now bulk-OCR. 
        performOcrOnFeederList(ocrFeederList, ocrAction, ocrStop, report);
    }


    public void performOcr(OcrWrongPartAction ocrAction, boolean ocrStop, StringBuilder report) throws Exception {
        if (getOcrRegion() == null) {
            throw new Exception("Feeder "+getName()+" has no OCR region defined.");
        }
        Camera camera = getCamera();
        try (CvPipeline pipeline = getCvPipeline(camera, true, true, false)) {
            // run a sprocket hole calibration, including OCR
            performVisionOperations(camera, pipeline, false, false, true, ocrAction, ocrStop, report); 
        }
    }

    protected void performVisionOperations(Camera camera, CvPipeline pipeline, 
            boolean storeHoles, boolean storePickLocation, boolean storeVisionOffset, OcrWrongPartAction ocrAction, boolean ocrStop,
            StringBuilder report) throws Exception {
        Location runningHole1Location = getHole1Location();
        Location runningHole2Location = getHole2Location();
        Location runningPickLocation = getLocation();
        Location runningVisionOffset = getVisionOffset();
        // Calibrate the exact hole locations by obtaining a mid-point lock on them,
        // assuming that any camera lens and Z parallax distortion is symmetric.
        for (int i = 0; i < calibrateMaxPasses; i++) {
            // move the camera to the mid-point 
            Location midPoint = runningHole1Location.add(runningHole2Location).multiply(0.5, 0.5, 0, 0)
                    .derive(camera.getLocation(), false, false, true, false)
                    .derive(null, null, null, runningPickLocation.getRotation()+getRotationInFeeder());
            Logger.debug("calibrating sprocket holes pass "+ i+ " midPoint is "+midPoint);
            MovableUtils.moveToLocationAtSafeZ(camera, midPoint);
            // setup OCR if wanted
            boolean ocrPass = (i == 0 && ocrAction != OcrWrongPartAction.None && getOcrRegion() != null);
            if (ocrPass) { 
                setupOcr(camera, pipeline, runningHole1Location, runningHole2Location, runningPickLocation);
            }
            else {
                disableOcr(camera, pipeline);
            }
            // take a new shot
            pipeline.process();
            FindFeatures feature = new FindFeatures(camera, pipeline, 2000, FindFeaturesMode.CalibrateHoles)
                    .invoke();
            runningHole1Location = feature.calibratedHole1Location;
            runningHole2Location = feature.calibratedHole2Location;
            runningPickLocation = feature.calibratedPickLocation;
            // calculate the worst pick location delta this gives, cycle part 1 is the worst as it is farthest away
            Location uncalibratedPick1Location = getPickLocation(1, runningVisionOffset);
            Location calibratedPick1Location = getPickLocation(1, feature.calibratedVisionOffset);
            Length error = calibratedPick1Location.getLinearLengthTo(uncalibratedPick1Location);
            Logger.trace("new vision offset "+feature.calibratedVisionOffset
                    +" vs. previous vision offset "+runningVisionOffset+" results in error "+error+" at the (farthest) pick location");
            // store data if requested
            if (storeHoles) {
                setHole1Location(runningHole1Location);
                setHole2Location(runningHole2Location);
            }
            if (storePickLocation) {
                setLocation(runningPickLocation);
            }
            if (storeVisionOffset) {
                // update the stats
                if (visionOffset != null) {
                    // Only when a previous vision offset has been stored, should we store the error
                    // because the feeder might have been moved physically. The user's actions are 
                    // not part of the calibration error. :-)
                    addCalibrationError(error);
                }
                setVisionOffset(feature.calibratedVisionOffset);
            }
            if (ocrPass) {
                Logger.trace("got OCR text "+feature.detectedOcrModel.getText());
                triggerOcrAction(feature.detectedOcrModel, ocrAction, ocrStop, report);
            }
            // is it good enough? Compare with running offset.
            if (error.convertToUnits(LengthUnit.Millimeters).getValue() < calibrateToleranceMm) {
                break;
            }
            runningVisionOffset = feature.calibratedVisionOffset;
        }
    }

    @Override
    public Wizard getConfigurationWizard() {
        return new ReferencePushPullFeederConfigurationWizard(this);
    }

    @Override
    public String getPropertySheetHolderTitle() {
        return getClass().getSimpleName() + " " + getName();
    }

    @Override
    public PropertySheet[] getPropertySheets() {
        return new PropertySheet[] {
                new PropertySheetWizardAdapter(getConfigurationWizard(), "Configuration"),
                new PropertySheetWizardAdapter(new ReferencePushPullMotionConfigurationWizard(this), "Push-Pull Motion"),
        };
    }

    @Override
    public PropertySheetHolder[] getChildPropertySheetHolders() {
        return null;
    }

    @Override
    public Action[] getPropertySheetHolderActions() {
        return null;
    }
}<|MERGE_RESOLUTION|>--- conflicted
+++ resolved
@@ -218,11 +218,7 @@
     private double calibrationToleranceMm = 1.95;
     // vision and comparison sprocket hole tolerance (in size, position)
     @Attribute(required = false)
-<<<<<<< HEAD
     private double sprocketHoleToleranceMm = 0.6;
-=======
-    private double sprocketHoleToleranceMm = 0.4;
->>>>>>> 7be07e17
     // for rows of feeders, the tolerance in X, Y
     @Attribute(required = false)
     private double rowLocationToleranceMm = 4.0; 
