--- conflicted
+++ resolved
@@ -30,6 +30,7 @@
 import org.simpleframework.xml.Attribute;
 import org.simpleframework.xml.Element;
 import org.simpleframework.xml.Root;
+import org.simpleframework.xml.core.Commit;
 
 @Root
 public class ReferenceNozzleTipCalibration extends AbstractModelObject {
@@ -410,8 +411,6 @@
     @Attribute(required = false)
     private ReferenceNozzleTipCalibration.RunoutCompensationAlgorithm runoutCompensationAlgorithm = RunoutCompensationAlgorithm.Model;      // modelBased or tableBased? Two implementations are available
 
-<<<<<<< HEAD
-=======
 
     @Attribute(required = false)
     private RecalibrationTrigger recalibrationTrigger = RecalibrationTrigger.NozzleTipChangeInJob;
@@ -428,7 +427,6 @@
         angleIncrement = null;
     }
 
->>>>>>> fee97282
     // Max allowed linear distance w.r.t. bottom camera for an offset measurement - measurements above threshold are removed from pipelines results 
     @Attribute(required = false)
     @Deprecated
@@ -472,16 +470,6 @@
                 throw new Exception("Please load the selected nozzle tip first.");
             }
         }
-<<<<<<< HEAD
-        
-        // TODO STOPSHIP refactor calibration to nozzle, instead of nozzletip
-        if (true) {
-            throw new Exception("Calibration is broken in this version. Please downgrade if you require calibration.");
-        }
-//        Nozzle nozzle = nozzleTip.getParentNozzle();
-        Nozzle nozzle = null;
-=======
->>>>>>> fee97282
         Camera camera = VisionUtils.getBottomVisionCamera();
         ReferenceCamera referenceCamera = null;
         if (camera instanceof ReferenceCamera) {
@@ -615,7 +603,7 @@
         // reset all nozzle tip calibrations, as they have become invalid
         for (Head head : Configuration.get().getMachine().getHeads()) {
             for (Nozzle nozzle  : head.getNozzles()) {
-                for (NozzleTip nt : nozzle.getNozzleTips()) {
+                for (NozzleTip nt : nozzle.getCompatibleNozzleTips()) {
                     if (nt instanceof ReferenceNozzleTip) {
                         ReferenceNozzleTip rnt = (ReferenceNozzleTip)nt;
                         // the calibration has become invalid
