package org.openpnp.machine.reference.vision.wizards;

import java.awt.event.ActionEvent;
import java.awt.event.ActionListener;

import javax.swing.JButton;
import javax.swing.JCheckBox;
import javax.swing.JComboBox;
import javax.swing.JDialog;
import javax.swing.JLabel;
import javax.swing.JOptionPane;
import javax.swing.JPanel;
import javax.swing.JTextField;
import javax.swing.border.TitledBorder;

import org.jdesktop.beansbinding.AutoBinding.UpdateStrategy;
import org.openpnp.gui.MainFrame;
import org.openpnp.gui.components.ComponentDecorators;
import org.openpnp.gui.support.AbstractConfigurationWizard;
import org.openpnp.gui.support.DoubleConverter;
import org.openpnp.gui.support.IntegerConverter;
import org.openpnp.gui.support.LengthConverter;
import org.openpnp.gui.support.MessageBoxes;
import org.openpnp.gui.support.MutableLocationProxy;
import org.openpnp.machine.reference.vision.ReferenceBottomVision;
import org.openpnp.machine.reference.vision.ReferenceBottomVision.PartSettings;
import org.openpnp.model.Configuration;
import org.openpnp.model.LengthUnit;
import org.openpnp.model.Location;
import org.openpnp.model.Part;
import org.openpnp.spi.Nozzle;
import org.openpnp.spi.PartAlignment;
import org.openpnp.util.UiUtils;
import org.openpnp.util.VisionUtils;
import org.openpnp.vision.pipeline.CvPipeline;
import org.openpnp.vision.pipeline.ui.CvPipelineEditor;
import org.openpnp.vision.pipeline.ui.CvPipelineEditorDialog;

import com.jgoodies.forms.layout.ColumnSpec;
import com.jgoodies.forms.layout.FormLayout;
import com.jgoodies.forms.layout.FormSpecs;
import com.jgoodies.forms.layout.RowSpec;

public class ReferenceBottomVisionPartConfigurationWizard extends AbstractConfigurationWizard {
    private final ReferenceBottomVision bottomVision;
    private final Part part;
    private final PartSettings partSettings;

    private JCheckBox enabledCheckbox;
    private JCheckBox chckbxCenterAfterTest;
    private JComboBox comboBoxPreRotate;
    private JComboBox comboBoxMaxRotation;
    private JComboBox comboBoxcheckPartSizeMethod;
    private JTextField textPartSizeTolerance;
<<<<<<< HEAD
    private JTextField tfBottomVisionOffsetX;
    private JTextField tfBottomVisionOffsetY;
=======
    private JTextField testAlignmentAngle;
>>>>>>> b05c518a

    public ReferenceBottomVisionPartConfigurationWizard(ReferenceBottomVision bottomVision, Part part) {
        this.bottomVision = bottomVision;
        this.part = part;
        this.partSettings = bottomVision.getPartSettings(part);

        JPanel panel = new JPanel();
        panel.setBorder(new TitledBorder(null, "General", TitledBorder.LEADING, TitledBorder.TOP, null, null));
        contentPanel.add(panel);
        panel.setLayout(new FormLayout(new ColumnSpec[] {
                FormSpecs.RELATED_GAP_COLSPEC,
<<<<<<< HEAD
                ColumnSpec.decode("right:default"),
=======
                ColumnSpec.decode("right:max(70dlu;default)"),
>>>>>>> b05c518a
                FormSpecs.RELATED_GAP_COLSPEC,
                FormSpecs.DEFAULT_COLSPEC,
                FormSpecs.RELATED_GAP_COLSPEC,
                FormSpecs.DEFAULT_COLSPEC,
                FormSpecs.RELATED_GAP_COLSPEC,
                FormSpecs.DEFAULT_COLSPEC,
                FormSpecs.RELATED_GAP_COLSPEC,
<<<<<<< HEAD
                ColumnSpec.decode("default:grow"),},
=======
                FormSpecs.DEFAULT_COLSPEC,},
>>>>>>> b05c518a
            new RowSpec[] {
                FormSpecs.RELATED_GAP_ROWSPEC,
                FormSpecs.DEFAULT_ROWSPEC,
                FormSpecs.RELATED_GAP_ROWSPEC,
                FormSpecs.DEFAULT_ROWSPEC,
                FormSpecs.RELATED_GAP_ROWSPEC,
                FormSpecs.DEFAULT_ROWSPEC,
                FormSpecs.RELATED_GAP_ROWSPEC,
                FormSpecs.DEFAULT_ROWSPEC,
                FormSpecs.RELATED_GAP_ROWSPEC,
                FormSpecs.DEFAULT_ROWSPEC,
                FormSpecs.RELATED_GAP_ROWSPEC,
                FormSpecs.DEFAULT_ROWSPEC,
                FormSpecs.RELATED_GAP_ROWSPEC,
<<<<<<< HEAD
                FormSpecs.DEFAULT_ROWSPEC,
                FormSpecs.RELATED_GAP_ROWSPEC,
                FormSpecs.DEFAULT_ROWSPEC,
                FormSpecs.RELATED_GAP_ROWSPEC,
=======
>>>>>>> b05c518a
                FormSpecs.DEFAULT_ROWSPEC,}));

        JLabel lblEnabled = new JLabel("Enabled?");
        panel.add(lblEnabled, "2, 2");

        enabledCheckbox = new JCheckBox("");
        panel.add(enabledCheckbox, "4, 2");

        JLabel lblPrerotate = new JLabel("Pre-rotate");
        panel.add(lblPrerotate, "2, 4, right, default");

        comboBoxPreRotate = new JComboBox(ReferenceBottomVision.PreRotateUsage.values());
        panel.add(comboBoxPreRotate, "4, 4");

        JLabel lblTestAngle = new JLabel("Test Placement Angle");
        panel.add(lblTestAngle, "2, 6, right, default");

        JButton btnTestAlighment = new JButton("Test Alignment");
        btnTestAlighment.addActionListener((e) -> {
            UiUtils.submitUiMachineTask(() -> {
                testAlignment(chckbxCenterAfterTest.isSelected());
            });
        });

        testAlignmentAngle = new JTextField();
        testAlignmentAngle.setText("0.000");
        panel.add(testAlignmentAngle, "4, 6, right, default");
        testAlignmentAngle.setColumns(10);
        panel.add(btnTestAlighment, "6, 6");

        chckbxCenterAfterTest = new JCheckBox("Center After Test");
        chckbxCenterAfterTest.setToolTipText("Center and rotate the part after the test.");
        chckbxCenterAfterTest.setSelected(true);
        panel.add(chckbxCenterAfterTest, "8, 6");

        JLabel lblPipeline = new JLabel("Pipeline");
        panel.add(lblPipeline, "2, 8");

        JButton editPipelineButton = new JButton("Edit");
        editPipelineButton.addActionListener(new ActionListener() {
            public void actionPerformed(ActionEvent e) {
                UiUtils.messageBoxOnException(() -> {
                    editPipeline();
                });
            }
        });
        panel.add(editPipelineButton, "4, 8");

        JButton btnLoadDefault = new JButton("Reset to Default");
        btnLoadDefault.addActionListener((e) -> {
            int result = JOptionPane.showConfirmDialog(getTopLevelAncestor(),
                    "This will replace the current part pipeline with the default pipeline. Are you sure?", null,
                    JOptionPane.YES_NO_OPTION, JOptionPane.WARNING_MESSAGE);
            if (result == JOptionPane.YES_OPTION) {
                UiUtils.messageBoxOnException(() -> {
                    partSettings.setPipeline(bottomVision.getPipeline().clone());
                    editPipeline();
                });
            }
        });
        panel.add(btnLoadDefault, "6, 8");

        JLabel lblMaxRotation = new JLabel("Rotation");
        panel.add(lblMaxRotation, "2, 10, right, default");

        comboBoxMaxRotation = new JComboBox(ReferenceBottomVision.MaxRotation.values());
        comboBoxMaxRotation.setToolTipText(
                "Adjust for all parts, where only some minor offset is expected. Full for parts, where bottom vision detects pin 1");
        panel.add(comboBoxMaxRotation, "4, 10, fill, default");

        JLabel lblPartCheckType = new JLabel("Part size check");
        panel.add(lblPartCheckType, "2, 12");

        comboBoxcheckPartSizeMethod = new JComboBox(PartSettings.PartSizeCheckMethod.values());
        panel.add(comboBoxcheckPartSizeMethod, "4, 12, fill, default");

        JLabel lblPartSizeTolerance = new JLabel("Size tolerance (%)");
        panel.add(lblPartSizeTolerance, "2, 14");

        textPartSizeTolerance = new JTextField();
        panel.add(textPartSizeTolerance, "4, 14, fill, default");
        
        JLabel lblBottomVisionX = new JLabel("X");
        panel.add(lblBottomVisionX, "4, 16");
        
        JLabel lblBottomVisionY = new JLabel("Y");
        panel.add(lblBottomVisionY, "6, 16");
        
        JLabel lblVisionCenterOffset = new JLabel("Vision center offset");
        lblVisionCenterOffset.setToolTipText("Offset relative to the pick location/center of the part to the center of the rectangel detected by the bottom vision");
        panel.add(lblVisionCenterOffset, "2, 18");
        
        tfBottomVisionOffsetX = new JTextField();
        panel.add(tfBottomVisionOffsetX, "4, 18, fill, default");
        tfBottomVisionOffsetX.setColumns(10);
        
        tfBottomVisionOffsetY = new JTextField();
        panel.add(tfBottomVisionOffsetY, "6, 18, fill, default");
        tfBottomVisionOffsetY.setColumns(10);
        
        JButton btnAutoVisionCenterOffset = new JButton("Detect");
        btnAutoVisionCenterOffset.setToolTipText("Center part over bottom vision camera. Button will runn bottom vision an calculates the offset.");
        panel.add(btnAutoVisionCenterOffset, "8, 18");
        btnAutoVisionCenterOffset.addActionListener((e) -> {
            UiUtils.submitUiMachineTask(() -> {
                determineVisionOffset();
            });
        });

    }

    private void testAlignment(boolean centerAfterTest) throws Exception {
        if (!bottomVision.isEnabled()) {
            MessageBoxes.errorBox(getTopLevelAncestor(), "Error", "Bottom vision is not enabled in Machine Setup.");
            return;
        }

        if (!enabledCheckbox.isSelected()) {
            MessageBoxes.errorBox(getTopLevelAncestor(), "Error", "Bottom vision is not enabled for this part.");
            return;
        }

        Nozzle nozzle = MainFrame.get().getMachineControls().getSelectedNozzle();
        double angle = new DoubleConverter(Configuration.get().getLengthDisplayFormat())
                .convertReverse(testAlignmentAngle.getText());

        // perform the alignment
        PartAlignment.PartAlignmentOffset alignmentOffset = VisionUtils.findPartAlignmentOffsets(bottomVision, part,
                null, new Location(LengthUnit.Millimeters, 0, 0, 0, angle), nozzle);
        Location offsets = alignmentOffset.getLocation();

        if (!centerAfterTest) {
            return;
        }

        // Nominal position of the part over camera center
        Location cameraLocation = bottomVision.getCameraLocationAtPartHeight(part, VisionUtils.getBottomVisionCamera(),
                nozzle, angle);

        if (alignmentOffset.getPreRotated()) {
            // See https://github.com/openpnp/openpnp/pull/590 for explanations of the magic
            // value below.
            if (Math.abs(alignmentOffset.getLocation().convertToUnits(LengthUnit.Millimeters).getLinearDistanceTo(0.,
                    0.)) > 19.999) {
                throw new Exception("Offset too big");
            }
            nozzle.moveTo(cameraLocation.subtractWithRotation(alignmentOffset.getLocation()));
            return;
        }

        // Rotate the point 0,0 using the bottom offsets as a center point by the angle
        // that is
        // the difference between the bottom vision angle and the calculated global
        // placement angle.
        Location location = new Location(LengthUnit.Millimeters).rotateXyCenterPoint(offsets,
                cameraLocation.getRotation() - offsets.getRotation());

        // Set the angle to the difference mentioned above, aligning the part to the
        // same angle as
        // the placement.
        location = location.derive(null, null, null, cameraLocation.getRotation() - offsets.getRotation());

        // Add the placement final location to move our local coordinate into global
        // space
        location = location.add(cameraLocation);

        // Subtract the bottom vision offsets to move the part to the final location,
        // instead of the nozzle.
        location = location.subtract(offsets);

        nozzle.moveTo(location);
    }

    private void determineVisionOffset() throws Exception {
        if (!bottomVision.isEnabled()) {
            MessageBoxes.errorBox(getTopLevelAncestor(), "Error", "Bottom vision is not enabled in Machine Setup.");
            return;
        }

        if (!enabledCheckbox.isSelected()) {
            MessageBoxes.errorBox(getTopLevelAncestor(), "Error", "Bottom vision is not enabled for this part.");
            return;
        }

        Nozzle nozzle = MainFrame.get().getMachineControls().getSelectedNozzle();
        
        Location center = nozzle.getLocation();

        // perform the alignment
        testAlignment(true);
        
        Location visionOffset = center.subtract(nozzle.getLocation()).add(partSettings.getVisionOffset());
        tfBottomVisionOffsetX.setText(Double.toString(visionOffset.getX()));
        tfBottomVisionOffsetY.setText(Double.toString(visionOffset.getY()));
    }

    
    private void editPipeline() throws Exception {
        CvPipeline pipeline = partSettings.getPipeline();
        pipeline.setProperty("camera", VisionUtils.getBottomVisionCamera());
        pipeline.setProperty("nozzle", MainFrame.get().getMachineControls().getSelectedNozzle());

        CvPipelineEditor editor = new CvPipelineEditor(pipeline);
        JDialog dialog = new CvPipelineEditorDialog(MainFrame.get(), "Bottom Vision Pipeline", editor);
        dialog.setVisible(true);
    }

    @Override
    public String getWizardName() {
        return "ReferenceBottomVision";
    }

    @Override
    public void createBindings() {
        IntegerConverter intConverter = new IntegerConverter();

        addWrappedBinding(partSettings, "enabled", enabledCheckbox, "selected");
        addWrappedBinding(partSettings, "checkPartSizeMethod", comboBoxcheckPartSizeMethod, "selectedItem");
        addWrappedBinding(partSettings, "checkSizeTolerancePercent", textPartSizeTolerance, "text", intConverter);

        addWrappedBinding(partSettings, "preRotateUsage", comboBoxPreRotate, "selectedItem");
        addWrappedBinding(partSettings, "maxRotation", comboBoxMaxRotation, "selectedItem");
        
        
        LengthConverter lengthConverter = new LengthConverter();
        MutableLocationProxy bottomVisionOffsetProxy = new MutableLocationProxy();
        addWrappedBinding(partSettings, "visionOffset", bottomVisionOffsetProxy, "location");
        bind(UpdateStrategy.READ_WRITE, bottomVisionOffsetProxy, "lengthX", tfBottomVisionOffsetX, "text", lengthConverter);
        bind(UpdateStrategy.READ_WRITE, bottomVisionOffsetProxy, "lengthY", tfBottomVisionOffsetY, "text", lengthConverter);
        ComponentDecorators.decorateWithAutoSelectAndLengthConversion(tfBottomVisionOffsetX);
        ComponentDecorators.decorateWithAutoSelectAndLengthConversion(tfBottomVisionOffsetY);

        
    }
}<|MERGE_RESOLUTION|>--- conflicted
+++ resolved
@@ -52,12 +52,9 @@
     private JComboBox comboBoxMaxRotation;
     private JComboBox comboBoxcheckPartSizeMethod;
     private JTextField textPartSizeTolerance;
-<<<<<<< HEAD
     private JTextField tfBottomVisionOffsetX;
     private JTextField tfBottomVisionOffsetY;
-=======
     private JTextField testAlignmentAngle;
->>>>>>> b05c518a
 
     public ReferenceBottomVisionPartConfigurationWizard(ReferenceBottomVision bottomVision, Part part) {
         this.bottomVision = bottomVision;
@@ -69,11 +66,7 @@
         contentPanel.add(panel);
         panel.setLayout(new FormLayout(new ColumnSpec[] {
                 FormSpecs.RELATED_GAP_COLSPEC,
-<<<<<<< HEAD
-                ColumnSpec.decode("right:default"),
-=======
                 ColumnSpec.decode("right:max(70dlu;default)"),
->>>>>>> b05c518a
                 FormSpecs.RELATED_GAP_COLSPEC,
                 FormSpecs.DEFAULT_COLSPEC,
                 FormSpecs.RELATED_GAP_COLSPEC,
@@ -81,11 +74,9 @@
                 FormSpecs.RELATED_GAP_COLSPEC,
                 FormSpecs.DEFAULT_COLSPEC,
                 FormSpecs.RELATED_GAP_COLSPEC,
-<<<<<<< HEAD
-                ColumnSpec.decode("default:grow"),},
-=======
+                FormSpecs.DEFAULT_COLSPEC,
+                FormSpecs.RELATED_GAP_COLSPEC,
                 FormSpecs.DEFAULT_COLSPEC,},
->>>>>>> b05c518a
             new RowSpec[] {
                 FormSpecs.RELATED_GAP_ROWSPEC,
                 FormSpecs.DEFAULT_ROWSPEC,
@@ -100,13 +91,12 @@
                 FormSpecs.RELATED_GAP_ROWSPEC,
                 FormSpecs.DEFAULT_ROWSPEC,
                 FormSpecs.RELATED_GAP_ROWSPEC,
-<<<<<<< HEAD
-                FormSpecs.DEFAULT_ROWSPEC,
-                FormSpecs.RELATED_GAP_ROWSPEC,
-                FormSpecs.DEFAULT_ROWSPEC,
-                FormSpecs.RELATED_GAP_ROWSPEC,
-=======
->>>>>>> b05c518a
+                FormSpecs.DEFAULT_ROWSPEC,
+                FormSpecs.RELATED_GAP_ROWSPEC,
+                FormSpecs.DEFAULT_ROWSPEC,
+                FormSpecs.RELATED_GAP_ROWSPEC,
+                FormSpecs.DEFAULT_ROWSPEC,
+                FormSpecs.RELATED_GAP_ROWSPEC,
                 FormSpecs.DEFAULT_ROWSPEC,}));
 
         JLabel lblEnabled = new JLabel("Enabled?");
