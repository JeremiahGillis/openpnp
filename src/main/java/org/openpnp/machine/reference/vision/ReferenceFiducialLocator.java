package org.openpnp.machine.reference.vision;

import java.awt.BasicStroke;
import java.awt.Color;
import java.awt.Graphics2D;
import java.awt.RenderingHints;
import java.awt.Shape;
import java.awt.geom.AffineTransform;
import java.awt.geom.Rectangle2D;
import java.awt.image.BufferedImage;
import java.util.ArrayList;
import java.util.Collections;
import java.util.Comparator;
import java.util.List;

import javax.swing.Action;
import javax.swing.Icon;

import org.openpnp.gui.MainFrame;
import org.openpnp.model.Board;
import org.openpnp.model.BoardLocation;
import org.openpnp.model.Configuration;
import org.openpnp.model.Footprint;
import org.openpnp.model.Job;
import org.openpnp.model.Length;
import org.openpnp.model.Location;
import org.openpnp.model.Panel;
import org.openpnp.model.Part;
import org.openpnp.model.Placement;
import org.openpnp.model.Placement.Type;
import org.openpnp.spi.Camera;
import org.openpnp.spi.FiducialLocator;
import org.openpnp.spi.PropertySheetHolder;
import org.openpnp.spi.VisionProvider;
import org.openpnp.spi.VisionProvider.TemplateMatch;
import org.openpnp.util.IdentifiableList;
import org.openpnp.util.MovableUtils;
import org.openpnp.util.Utils2D;
import org.pmw.tinylog.Logger;
import org.simpleframework.xml.Root;

/**
 * Implements an algorithm for finding a set of fiducials on a board and returning the correct
 * orientation for the board.
 */
@Root
public class ReferenceFiducialLocator implements FiducialLocator {

<<<<<<< HEAD
	public Location locateBoard(BoardLocation boardLocation) throws Exception {
		return locateBoard(boardLocation, false);
	}

    public Location locateBoard(BoardLocation boardLocation, boolean checkPanel) throws Exception {
        IdentifiableList<Placement> fiducials;
               
        if (checkPanel){
        	Panel panel = MainFrame.get().getJobTab().getJob().getPcbPanels().get(boardLocation.getPanelID());
        	fiducials = panel.getFiducials();
        }
        else{
        	fiducials = getFiducials(boardLocation);
        }
        
=======
    public Location locateBoard(BoardLocation boardLocation) throws Exception {
        return locateBoard(boardLocation, false);
    }

    public Location locateBoard(BoardLocation boardLocation, boolean checkPanel) throws Exception {
        IdentifiableList<Placement> fiducials;

        if (checkPanel) {
            Panel panel = MainFrame.get().getJobTab().getJob().getPanels()
                    .get(boardLocation.getPanelId());
            fiducials = panel.getFiducials();
        }
        else {
            fiducials = getFiducials(boardLocation);
        }

>>>>>>> bacd6bbe

        if (fiducials.size() < 2) {
            throw new Exception(String.format(
                    "The board side contains only %d placements marked as fiducials, but at least 2 are required.",
                    fiducials.size()));
        }

        // Find the two that are most distant from each other
        List<Placement> mostDistant = getMostDistantPlacements(fiducials);

        Placement placementA = mostDistant.get(0);
        Placement placementB = mostDistant.get(1);

        Logger.debug("Chose {} and {}", placementA.getId(), placementB.getId());

        // Run the fiducial check on each and get their actual locations
        Location actualLocationA = getFiducialLocation(boardLocation, placementA);
        if (actualLocationA == null) {
            throw new Exception("Unable to locate first fiducial.");
        }
        Location actualLocationB = getFiducialLocation(boardLocation, placementB);
        if (actualLocationB == null) {
            throw new Exception("Unable to locate second fiducial.");
        }

        // Calculate the linear distance between the ideal points and the
        // located points. If they differ by more than a few percent we
        // probably made a mistake.
        double fidDistance =
                Math.abs(placementA.getLocation().getLinearDistanceTo(placementB.getLocation()));
        double visionDistance = Math.abs(actualLocationA.getLinearDistanceTo(actualLocationB));
        if (Math.abs(fidDistance - visionDistance) > fidDistance * 0.01) {
            throw new Exception("Located fiducials are more than 1% away from expected.");
        }

        Location location = Utils2D.calculateBoardLocation(boardLocation, placementA, placementB,
                actualLocationA, actualLocationB);

        location = location.derive(null, null,
                boardLocation.getLocation().convertToUnits(location.getUnits()).getZ(), null);

        return location;
    }

    public static Location getFiducialLocation(Footprint footprint, Camera camera)
            throws Exception {
        // Create the template
        BufferedImage template = createTemplate(camera.getUnitsPerPixel(), footprint);

        // Wait for camera to settle
        Thread.sleep(camera.getSettleTimeMs());
        // Perform vision operation
        return getBestTemplateMatch(camera, template);
    }

    /**
     * Given a placement containing a fiducial, attempt to find the fiducial using the vision
     * system. The function first moves the camera to the ideal location of the fiducial based on
     * the board location. It then performs a template match against a template generated from the
     * fiducial's footprint. These steps are performed thrice to "home in" on the fiducial. Finally,
     * the location is returned. If the fiducial was not able to be located with any degree of
     * certainty the function returns null.
     *
     * @param location, part
     * @return
     * @throws Exception
     */
    public Location getHomeFiducialLocation(Location location, Part part) throws Exception {
        Camera camera = Configuration.get().getMachine().getDefaultHead().getDefaultCamera();

        org.openpnp.model.Package pkg = part.getPackage();
        if (pkg == null) {
            throw new Exception(
                    String.format("Part %s does not have a valid package assigned.", part.getId()));
        }

        Footprint footprint = pkg.getFootprint();
        if (footprint == null) {
            throw new Exception(String.format(
                    "Package %s does not have a valid footprint. See https://github.com/openpnp/openpnp/wiki/Fiducials.",
                    pkg.getId()));
        }

        if (footprint.getShape() == null) {
            throw new Exception(String.format(
                    "Package %s has an invalid or empty footprint.  See https://github.com/openpnp/openpnp/wiki/Fiducials.",
                    pkg.getId()));
        }

        // Create the template
        BufferedImage template =
                createTemplate(camera.getUnitsPerPixel(), part.getPackage().getFootprint());


        // Move to where we expect to find the fid, if user has not specified then we treat 0,0,0,0
        // as the place for this to be
        if (location != null) {
            MovableUtils.moveToLocationAtSafeZ(camera, location);
        }

        for (int i = 0; i < 3; i++) {
            // Wait for camera to settle
            Thread.sleep(camera.getSettleTimeMs());
            // Perform vision operation
            location = getBestTemplateMatch(camera, template);
            if (location == null) {
                Logger.debug("No matches found!");
                return null;
            }
            Logger.debug("home fid. located at {}", location);
            // Move to where we actually found the fid
            camera.moveTo(location);
        }

        return location;

    }

    /**
     * Given a placement containing a fiducial, attempt to find the fiducial using the vision
     * system. The function first moves the camera to the ideal location of the fiducial based on
     * the board location. It then performs a template match against a template generated from the
     * fiducial's footprint. These steps are performed thrice to "home in" on the fiducial. Finally,
     * the location is returned. If the fiducial was not able to be located with any degree of
     * certainty the function returns null.
     * 
     * @param fid
     * @return
     * @throws Exception
     */
    private static Location getFiducialLocation(BoardLocation boardLocation, Placement fid)
            throws Exception {
        Camera camera = Configuration.get().getMachine().getDefaultHead().getDefaultCamera();

        Logger.debug("Locating {}", fid.getId());

        Part part = fid.getPart();
        if (part == null) {
            throw new Exception(
                    String.format("Fiducial %s does not have a valid part assigned.", fid.getId()));
        }

        org.openpnp.model.Package pkg = part.getPackage();
        if (pkg == null) {
            throw new Exception(
                    String.format("Part %s does not have a valid package assigned.", part.getId()));
        }

        Footprint footprint = pkg.getFootprint();
        if (footprint == null) {
            throw new Exception(String.format(
                    "Package %s does not have a valid footprint. See https://github.com/openpnp/openpnp/wiki/Fiducials.",
                    pkg.getId()));
        }

        if (footprint.getShape() == null) {
            throw new Exception(String.format(
                    "Package %s has an invalid or empty footprint.  See https://github.com/openpnp/openpnp/wiki/Fiducials.",
                    pkg.getId()));
        }

        // Create the template
        BufferedImage template = createTemplate(camera.getUnitsPerPixel(),
                fid.getPart().getPackage().getFootprint());

        // Move to where we expect to find the fid
        Location location =
                Utils2D.calculateBoardPlacementLocation(boardLocation, fid.getLocation());
        Logger.debug("Looking for {} at {}", fid.getId(), location);
        MovableUtils.moveToLocationAtSafeZ(camera, location);


        for (int i = 0; i < 3; i++) {
            // Wait for camera to settle
            Thread.sleep(camera.getSettleTimeMs());
            // Perform vision operation
            location = getBestTemplateMatch(camera, template);
            if (location == null) {
                Logger.debug("No matches found!");
                return null;
            }
            Logger.debug("{} located at {}", fid.getId(), location);
            // Move to where we actually found the fid
            camera.moveTo(location);
        }

        return location;
    }

    private static Location getBestTemplateMatch(final Camera camera, BufferedImage template)
            throws Exception {
        VisionProvider visionProvider = camera.getVisionProvider();

        List<TemplateMatch> matches = visionProvider.getTemplateMatches(template);

        if (matches.isEmpty()) {
            return null;
        }

        // getTemplateMatches returns results in order of score, but we're
        // more interested in the result closest to the expected location
        Collections.sort(matches, new Comparator<TemplateMatch>() {
            @Override
            public int compare(TemplateMatch o1, TemplateMatch o2) {
                double d1 = o1.location.getLinearDistanceTo(camera.getLocation());
                double d2 = o2.location.getLinearDistanceTo(camera.getLocation());
                return Double.compare(d1, d2);
            }
        });

        return matches.get(0).location;
    }

    /**
     * Create a template image based on a Placement's footprint. The image will be scaled to match
     * the dimensions of the current camera.
     * 
     * @param unitsPerPixel, footprint
     * @return
     */
    private static BufferedImage createTemplate(Location unitsPerPixel, Footprint footprint)
            throws Exception {
        Shape shape = footprint.getShape();

        if (shape == null) {
            throw new Exception(
                    "Invalid footprint found, unable to create template for fiducial match. See https://github.com/openpnp/openpnp/wiki/Fiducials.");
        }

        // Determine the scaling factor to go from Outline units to
        // Camera units.
        Length l = new Length(1, footprint.getUnits());
        l = l.convertToUnits(unitsPerPixel.getUnits());
        double unitScale = l.getValue();

        // Create a transform to scale the Shape by
        AffineTransform tx = new AffineTransform();

        // First we scale by units to convert the units and then we scale
        // by the camera X and Y units per pixels to get pixel locations.
        tx.scale(unitScale, unitScale);
        tx.scale(1.0 / unitsPerPixel.getX(), 1.0 / unitsPerPixel.getY());

        // Transform the Shape and draw it out.
        shape = tx.createTransformedShape(shape);

        Rectangle2D bounds = shape.getBounds2D();

        if (bounds.getWidth() == 0 || bounds.getHeight() == 0) {
            throw new Exception(
                    "Invalid footprint found, unable to create template for fiducial match. Width and height of pads must be greater than 0. See https://github.com/openpnp/openpnp/wiki/Fiducials.");
        }

        // Make the image 50% bigger than the shape. This gives better
        // recognition performance because it allows some border around the edges.
        double width = bounds.getWidth() * 1.5;
        double height = bounds.getHeight() * 1.5;
        BufferedImage template =
                new BufferedImage((int) width, (int) height, BufferedImage.TYPE_INT_ARGB);
        Graphics2D g2d = (Graphics2D) template.getGraphics();

        g2d.setStroke(new BasicStroke(1f));
        g2d.setRenderingHint(RenderingHints.KEY_ANTIALIASING, RenderingHints.VALUE_ANTIALIAS_ON);
        g2d.setColor(Color.white);
        // center the drawing
        g2d.translate(width / 2, height / 2);
        g2d.fill(shape);

        g2d.dispose();

        return template;
    }

    /**
     * Given a List of Placements, find the two that are the most distant from each other.
     * 
     * @param fiducials
     * @return
     */
    private static List<Placement> getMostDistantPlacements(List<Placement> fiducials) {
        if (fiducials.size() < 2) {
            return null;
        }
        Placement maxA = null, maxB = null;
        double max = 0;
        for (Placement a : fiducials) {
            for (Placement b : fiducials) {
                if (a == b) {
                    continue;
                }
                double d = Math.abs(a.getLocation().getLinearDistanceTo(b.getLocation()));
                if (d > max) {
                    maxA = a;
                    maxB = b;
                    max = d;
                }
            }
        }
        ArrayList<Placement> results = new ArrayList<>();
        results.add(maxA);
        results.add(maxB);
        return results;
    }

    private static IdentifiableList<Placement> getFiducials(BoardLocation boardLocation) {
        Board board = boardLocation.getBoard();
        IdentifiableList<Placement> fiducials = new IdentifiableList<>();
        for (Placement placement : board.getPlacements()) {
            if (placement.getType() == Type.Fiducial
                    && placement.getSide() == boardLocation.getSide()) {
                fiducials.add(placement);
            }
        }
        return fiducials;
    }
    
    @Override
    public String getPropertySheetHolderTitle() {
        return "Fiducal Locator";
    }

    @Override
    public PropertySheetHolder[] getChildPropertySheetHolders() {
        // TODO Auto-generated method stub
        return null;
    }

    @Override
    public PropertySheet[] getPropertySheets() {
        // TODO Auto-generated method stub
        return null;
    }

    @Override
    public Action[] getPropertySheetHolderActions() {
        // TODO Auto-generated method stub
        return null;
    }

    @Override
    public Icon getPropertySheetHolderIcon() {
        // TODO Auto-generated method stub
        return null;
    }
}<|MERGE_RESOLUTION|>--- conflicted
+++ resolved
@@ -21,7 +21,6 @@
 import org.openpnp.model.BoardLocation;
 import org.openpnp.model.Configuration;
 import org.openpnp.model.Footprint;
-import org.openpnp.model.Job;
 import org.openpnp.model.Length;
 import org.openpnp.model.Location;
 import org.openpnp.model.Panel;
@@ -46,23 +45,6 @@
 @Root
 public class ReferenceFiducialLocator implements FiducialLocator {
 
-<<<<<<< HEAD
-	public Location locateBoard(BoardLocation boardLocation) throws Exception {
-		return locateBoard(boardLocation, false);
-	}
-
-    public Location locateBoard(BoardLocation boardLocation, boolean checkPanel) throws Exception {
-        IdentifiableList<Placement> fiducials;
-               
-        if (checkPanel){
-        	Panel panel = MainFrame.get().getJobTab().getJob().getPcbPanels().get(boardLocation.getPanelID());
-        	fiducials = panel.getFiducials();
-        }
-        else{
-        	fiducials = getFiducials(boardLocation);
-        }
-        
-=======
     public Location locateBoard(BoardLocation boardLocation) throws Exception {
         return locateBoard(boardLocation, false);
     }
@@ -79,7 +61,6 @@
             fiducials = getFiducials(boardLocation);
         }
 
->>>>>>> bacd6bbe
 
         if (fiducials.size() < 2) {
             throw new Exception(String.format(
@@ -395,7 +376,7 @@
         }
         return fiducials;
     }
-    
+
     @Override
     public String getPropertySheetHolderTitle() {
         return "Fiducal Locator";
