--- conflicted
+++ resolved
@@ -87,8 +87,10 @@
         Reset
     }
 
-    public static final String ORDER_JOB_PARTHEIGHT = "Part Height";
-    public static final String ORDER_JOB_PART = "Part";
+    public enum JobOrderHint {
+        PartHeight,
+        Part
+    }
 
     public static class PlannedPlacement {
         public final JobPlacement jobPlacement;
@@ -124,7 +126,7 @@
     long configSaveFrequencyMs = (10 * 60 * 1000);
 
     @Attribute(required = false)
-    protected String jobOrder = "Part Height";
+    protected JobOrderHint jobOrder = JobOrderHint.PartHeight;
 
     private FiniteStateMachine<State, Message> fsm = new FiniteStateMachine<>(State.Uninitialized);
 
@@ -447,12 +449,13 @@
 
         List<JobPlacement> jobPlacements;
 
-        if (this.jobOrder.equals(ORDER_JOB_PART)) {
+        if (this.jobOrder.equals(JobOrderHint.Part)) {
         	// Get the list of unfinished placements and sort them by part.
 	        	jobPlacements = getPendingJobPlacements().stream()
 	        			.sorted(Comparator.comparing(JobPlacement::getPartId))
 	        			.collect(Collectors.toList());
-        } else {
+        } 
+        else {
         	// Get the list of unfinished placements and sort them by part height.
 	        	jobPlacements = getPendingJobPlacements().stream()
 	        			.sorted(Comparator.comparing(JobPlacement::getPartHeight))
@@ -954,7 +957,6 @@
         this.parkWhenComplete = parkWhenComplete;
     }
     
-<<<<<<< HEAD
     public boolean isAutoSaveJob() {
         return autoSaveJob;
     }
@@ -970,6 +972,14 @@
     public void setAutoSaveConfiguration(boolean autoSaveConfiguration) {
         this.autoSaveConfiguration = autoSaveConfiguration;
     }
+    
+    public JobOrderHint getJobOrder() {
+        return jobOrder;
+    }
+    
+    public void setJobOrder(JobOrderHint newJobOrder) {
+        this.jobOrder = newJobOrder;
+    }    
 
     private void saveJobAndConfig(boolean ignoreTimer) throws Exception {
         Logger.info("saveJobAndConfig({})", ignoreTimer);
@@ -985,27 +995,9 @@
             Configuration.get().save();
             lastConfigSavedTimeMs = System.currentTimeMillis();
         }
-=======
-    public String getJobOrder() {
-        return jobOrder;
-    }
-
-    public void setJobOrder(String newJobOrder) {
-        this.jobOrder = newJobOrder;
-    }
-
-    public List<JobPlacement> getJobPlacementsById(String id) { 
-        return jobPlacements.stream().filter((jobPlacement) -> {
-            return jobPlacement.toString() == id;
-        }).collect(Collectors.toList()); 
-    } 
-    
-    public List<JobPlacement> getJobPlacementsById(String id, Status status) {
-        return jobPlacements.stream().filter((jobPlacement) -> {
-            return jobPlacement.toString() == id && jobPlacement.status == status;
-        }).collect(Collectors.toList());
->>>>>>> 340b7a32
-    }
+    }
+    
+    
 
     // Sort a List<JobPlacement> by the number of nulls it contains in ascending order.
     Comparator<List<JobPlacement>> byFewestNulls = (a, b) -> {
