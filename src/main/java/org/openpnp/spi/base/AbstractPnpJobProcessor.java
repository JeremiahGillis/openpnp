--- conflicted
+++ resolved
@@ -36,8 +36,6 @@
             return;
         }
         try {
-<<<<<<< HEAD
-=======
             Map<String, Object> globals = new HashMap<>();
             globals.put("nozzle", nozzle);
             Configuration.get().getScripting().on("Job.BeforeDiscard", globals);
@@ -46,10 +44,6 @@
             Logger.warn(e);
         }
         try {
-            // move to the discard location
-            MovableUtils.moveToLocationAtSafeZ(nozzle,
-                    Configuration.get().getMachine().getDiscardLocation());
->>>>>>> 556e6f02
             // discard the part
             nozzle.place(Configuration.get().getMachine().getDiscardLocation());
             try {
