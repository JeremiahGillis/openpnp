--- conflicted
+++ resolved
@@ -1,8 +1,7 @@
 This file lists major or notable changes to OpenPnP in chronological order. This is not
 a complete change list, only those that may directly interest or affect users.
 
-<<<<<<< HEAD
-# 2019-05-25
+# 2019-06-02
 
 ## Runout Compensation and Bottom Camera Position and Rotation Calibration
 
@@ -52,7 +51,6 @@
   
 For more information see https://github.com/openpnp/openpnp/pull/825
   
-=======
 # 2019-06-01
 
 ## OpenPnP 2.0 Ongoing Changes
@@ -227,7 +225,6 @@
     panel will be mostly used for Job editing before starting a job, and will be mostly read only
     during a job run.
     
->>>>>>> b8c570de
 # 2019-05-10
 
 ## Bottom Vision Pre-Rotate Updates and Bug Fixes 
